--- conflicted
+++ resolved
@@ -53,8 +53,8 @@
 
             Bitmap bmp;
             Bitmap origBitmap = Properties.Resources.ARKCalibration1080;
-
-
+            
+            
             //CalibrateFromImage(bmp, @"1234567890?,.;/:+=@|#%abcdeghijklm " + @"n opqrstuvwxyz&é'(§è!çà)-ABCDEFGHIJLMNOPQRSTUVWXYZ£µ$[]{}ñ<>/\f lK");
 
             //GenerateLetterImagesFromFont(18); // <-- function should have generated "clean" image from source font, but ARK scales down from original values and adds a glow, leading to greater inaccuracies
@@ -78,7 +78,7 @@
                 resolution = 1;
             else if (res.Width == 1600 && res.Height == 900)
                 resolution = 2;
-            else
+            else 
                 resolution = -1;
 
 
@@ -451,9 +451,9 @@
             }
             else
             {
-                // grab screenshot from ark
-                screenshotbmp = Win32Stuff.GetSreenshotOfProcess("ShooterGame");
-                //screenshotbmp.Save(@"D:\ScreenshotsArk\Clipboard02.png");
+            // grab screenshot from ark
+            screenshotbmp = Win32Stuff.GetSreenshotOfProcess("ShooterGame");
+            //screenshotbmp.Save(@"D:\ScreenshotsArk\Clipboard02.png");
             }
             calibrate(screenshotbmp);
 
@@ -497,19 +497,15 @@
                     if (statName == "NameAndLevel")
                         continue;
                     else
-                    {
+                {
                         OCRText = finishedText + "error reading stat " + statName;
-                        return finalValues;
-                    }
+                    return finalValues;
+                }
                 }
 
                 String testStatName = mc[0].Groups[1].Value;
-<<<<<<< HEAD
                 float v = 0;
-                float.TryParse(mc[0].Groups[mc[0].Groups.Count - 1].Value.Replace('\'', '.').Replace(',', '.'), out v); // common substitutions: comma and apostrophe to dot, 
-=======
-                float v = (float)Convert.ToDouble(mc[0].Groups[mc[0].Groups.Count - 1].Value.Replace('\'', '.').Replace(',', '.').Replace('O','0')); // common substitutions: comma and apostrophe to dot, 
->>>>>>> c1ea2253
+                float.TryParse(mc[0].Groups[mc[0].Groups.Count - 1].Value.Replace('\'', '.').Replace(',', '.').Replace('O', '0'), out v); // common substitutions: comma and apostrophe to dot, 
 
                 if (statName == "NameAndLevel")
                     dinoName = testStatName;
