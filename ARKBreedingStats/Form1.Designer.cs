--- conflicted
+++ resolved
@@ -1381,11 +1381,7 @@
             // 
             // creatureInfoInputTester
             // 
-<<<<<<< HEAD
-            this.creatureInfoInputTester.Cooldown = new System.DateTime(2017, 6, 25, 10, 57, 47, 415);
-=======
             this.creatureInfoInputTester.Cooldown = new System.DateTime(2017, 6, 28, 0, 40, 7, 167);
->>>>>>> c5051788
             this.creatureInfoInputTester.CreatureName = "";
             this.creatureInfoInputTester.CreatureNote = "";
             this.creatureInfoInputTester.CreatureOwner = "";
@@ -1394,11 +1390,7 @@
             this.creatureInfoInputTester.CreatureTribe = "";
             this.creatureInfoInputTester.domesticatedAt = new System.DateTime(2016, 7, 5, 13, 11, 41, 997);
             this.creatureInfoInputTester.father = null;
-<<<<<<< HEAD
-            this.creatureInfoInputTester.Grown = new System.DateTime(2017, 6, 25, 10, 57, 47, 418);
-=======
             this.creatureInfoInputTester.Grown = new System.DateTime(2017, 6, 28, 0, 40, 7, 168);
->>>>>>> c5051788
             this.creatureInfoInputTester.Location = new System.Drawing.Point(321, 184);
             this.creatureInfoInputTester.mother = null;
             this.creatureInfoInputTester.MutationCounter = 0;
@@ -1719,11 +1711,7 @@
             // 
             // creatureInfoInputExtractor
             // 
-<<<<<<< HEAD
-            this.creatureInfoInputExtractor.Cooldown = new System.DateTime(2017, 6, 25, 10, 57, 47, 477);
-=======
             this.creatureInfoInputExtractor.Cooldown = new System.DateTime(2017, 6, 28, 0, 40, 7, 200);
->>>>>>> c5051788
             this.creatureInfoInputExtractor.CreatureName = "";
             this.creatureInfoInputExtractor.CreatureNote = "";
             this.creatureInfoInputExtractor.CreatureOwner = "";
@@ -1732,11 +1720,7 @@
             this.creatureInfoInputExtractor.CreatureTribe = "";
             this.creatureInfoInputExtractor.domesticatedAt = new System.DateTime(2016, 7, 5, 13, 12, 15, 968);
             this.creatureInfoInputExtractor.father = null;
-<<<<<<< HEAD
-            this.creatureInfoInputExtractor.Grown = new System.DateTime(2017, 6, 25, 10, 57, 47, 478);
-=======
             this.creatureInfoInputExtractor.Grown = new System.DateTime(2017, 6, 28, 0, 40, 7, 201);
->>>>>>> c5051788
             this.creatureInfoInputExtractor.Location = new System.Drawing.Point(321, 184);
             this.creatureInfoInputExtractor.mother = null;
             this.creatureInfoInputExtractor.MutationCounter = 0;
@@ -1990,11 +1974,7 @@
             this.radarChartLibrary.Location = new System.Drawing.Point(3, 3);
             this.radarChartLibrary.Name = "radarChartLibrary";
             this.radarChartLibrary.Size = new System.Drawing.Size(181, 0);
-<<<<<<< HEAD
-            this.radarChartLibrary.SizeMode = System.Windows.Forms.PictureBoxSizeMode.StretchImage;
-=======
             this.radarChartLibrary.SizeMode = System.Windows.Forms.PictureBoxSizeMode.Zoom;
->>>>>>> c5051788
             this.radarChartLibrary.TabIndex = 0;
             this.radarChartLibrary.TabStop = false;
             // 
