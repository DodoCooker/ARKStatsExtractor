﻿namespace ARKBreedingStats
{
    partial class Form1
    {
        /// <summary>
        /// Erforderliche Designervariable.
        /// </summary>
        private System.ComponentModel.IContainer components = null;

        /// <summary>
        /// Verwendete Ressourcen bereinigen.
        /// </summary>
        /// <param name="disposing">True, wenn verwaltete Ressourcen gelöscht werden sollen; andernfalls False.</param>
        protected override void Dispose(bool disposing)
        {
            if (disposing && (components != null))
            {
                components.Dispose();
            }
            base.Dispose(disposing);
        }

        #region Vom Windows Form-Designer generierter Code

        /// <summary>
        /// Erforderliche Methode für die Designerunterstützung.
        /// Der Inhalt der Methode darf nicht mit dem Code-Editor geändert werden.
        /// </summary>
        private void InitializeComponent()
        {
            this.components = new System.ComponentModel.Container();
            System.ComponentModel.ComponentResourceManager resources = new System.ComponentModel.ComponentResourceManager(typeof(Form1));
            this.aboutToolStripMenuItem = new System.Windows.Forms.ToolStripMenuItem();
            this.btnPerfectKibbleTame = new System.Windows.Forms.Button();
            this.btnPrimeTame = new System.Windows.Forms.Button();
            this.btnRegularTame = new System.Windows.Forms.Button();
            this.buttonExtract = new System.Windows.Forms.Button();
            this.buttonClear = new System.Windows.Forms.Button();
            this.buttonCopyClipboard = new System.Windows.Forms.Button();
            this.cbbStatTestingSpecies = new System.Windows.Forms.ComboBox();
            this.checkBoxAlreadyBred = new System.Windows.Forms.CheckBox();
            this.checkBoxJustTamed = new System.Windows.Forms.CheckBox();
            this.checkBoxWildTamedAuto = new System.Windows.Forms.CheckBox();
            this.comboBoxCreatures = new System.Windows.Forms.ComboBox();
            this.fileToolStripMenuItem = new System.Windows.Forms.ToolStripMenuItem();
            this.newToolStripMenuItem = new System.Windows.Forms.ToolStripMenuItem();
            this.loadToolStripMenuItem = new System.Windows.Forms.ToolStripMenuItem();
            this.loadAndAddToolStripMenuItem = new System.Windows.Forms.ToolStripMenuItem();
            this.saveToolStripMenuItem = new System.Windows.Forms.ToolStripMenuItem();
            this.saveAsToolStripMenuItem = new System.Windows.Forms.ToolStripMenuItem();
            this.toolStripSeparator2 = new System.Windows.Forms.ToolStripSeparator();
            this.loadMultipliersfileToolStripMenuItem = new System.Windows.Forms.ToolStripMenuItem();
            this.settingsToolStripMenuItem = new System.Windows.Forms.ToolStripMenuItem();
            this.toolStripSeparator1 = new System.Windows.Forms.ToolStripSeparator();
            this.quitToolStripMenuItem = new System.Windows.Forms.ToolStripMenuItem();
            this.groupBox1 = new System.Windows.Forms.GroupBox();
            this.checkBoxStatTestingBred = new System.Windows.Forms.CheckBox();
            this.checkBoxStatTestingTamed = new System.Windows.Forms.CheckBox();
            this.NumericUpDownTestingTE = new System.Windows.Forms.NumericUpDown();
            this.label9 = new System.Windows.Forms.Label();
            this.statTestingDinoLevel = new System.Windows.Forms.NumericUpDown();
            this.label6 = new System.Windows.Forms.Label();
            this.groupBoxPossibilities = new System.Windows.Forms.GroupBox();
            this.tableLayoutPanel1 = new System.Windows.Forms.TableLayoutPanel();
            this.listBoxPossibilities = new System.Windows.Forms.ListBox();
            this.label2 = new System.Windows.Forms.Label();
            this.groupBoxTE = new System.Windows.Forms.GroupBox();
            this.labelTE = new System.Windows.Forms.Label();
            this.label3 = new System.Windows.Forms.Label();
            this.numericUpDownUpperTEffBound = new System.Windows.Forms.NumericUpDown();
            this.label1 = new System.Windows.Forms.Label();
            this.numericUpDownLowerTEffBound = new System.Windows.Forms.NumericUpDown();
            this.label4 = new System.Windows.Forms.Label();
            this.label5 = new System.Windows.Forms.Label();
            this.label7 = new System.Windows.Forms.Label();
            this.label8 = new System.Windows.Forms.Label();
            this.labelDoc = new System.Windows.Forms.Label();
            this.labelFootnote = new System.Windows.Forms.Label();
            this.labelHBV = new System.Windows.Forms.Label();
            this.labelHeaderD = new System.Windows.Forms.Label();
            this.labelHeaderW = new System.Windows.Forms.Label();
            this.labelSum = new System.Windows.Forms.Label();
            this.labelSumDom = new System.Windows.Forms.Label();
            this.labelSumDomSB = new System.Windows.Forms.Label();
            this.labelSumSB = new System.Windows.Forms.Label();
            this.labelSumWild = new System.Windows.Forms.Label();
            this.labelSumWildSB = new System.Windows.Forms.Label();
            this.menuStrip1 = new System.Windows.Forms.MenuStrip();
            this.creatureToolStripMenuItem = new System.Windows.Forms.ToolStripMenuItem();
            this.deleteSelectedToolStripMenuItem = new System.Windows.Forms.ToolStripMenuItem();
            this.copyToolStripMenuItem = new System.Windows.Forms.ToolStripMenuItem();
            this.setStatusToolStripMenuItem = new System.Windows.Forms.ToolStripMenuItem();
            this.aliveToolStripMenuItem = new System.Windows.Forms.ToolStripMenuItem();
            this.deadToolStripMenuItem = new System.Windows.Forms.ToolStripMenuItem();
            this.unavailableToolStripMenuItem = new System.Windows.Forms.ToolStripMenuItem();
            this.multiSetterToolStripMenuItem = new System.Windows.Forms.ToolStripMenuItem();
            this.toolStripMenuItem1 = new System.Windows.Forms.ToolStripMenuItem();
            this.onlinehelpToolStripMenuItem = new System.Windows.Forms.ToolStripMenuItem();
            this.checkForUpdatedStatsToolStripMenuItem = new System.Windows.Forms.ToolStripMenuItem();
            this.numericUpDownLevel = new System.Windows.Forms.NumericUpDown();
            this.panel1 = new System.Windows.Forms.Panel();
            this.checkBoxOutputRowHeader = new System.Windows.Forms.CheckBox();
            this.radioButtonOutputRow = new System.Windows.Forms.RadioButton();
            this.radioButtonOutputTable = new System.Windows.Forms.RadioButton();
            this.panelSums = new System.Windows.Forms.Panel();
            this.panelWildTamedAuto = new System.Windows.Forms.Panel();
            this.radioButtonTamed = new System.Windows.Forms.RadioButton();
            this.radioButtonWild = new System.Windows.Forms.RadioButton();
            this.tabControl1 = new System.Windows.Forms.TabControl();
            this.tabPageStatTesting = new System.Windows.Forms.TabPage();
            this.labelTesterTotalLevel = new System.Windows.Forms.Label();
            this.labelDomLevelSum = new System.Windows.Forms.Label();
            this.groupBox5 = new System.Windows.Forms.GroupBox();
            this.labelCurrentTesterCreature = new System.Windows.Forms.Label();
            this.labelTestingInfo = new System.Windows.Forms.Label();
            this.buttonCopyTester2Extractor = new System.Windows.Forms.Button();
            this.creatureInfoInputTester = new ARKBreedingStats.CreatureInfoInput();
            this.labelNotTamedNoteTesting = new System.Windows.Forms.Label();
            this.label10 = new System.Windows.Forms.Label();
            this.statTestingTorpor = new ARKBreedingStats.StatIO();
            this.statTestingSpeed = new ARKBreedingStats.StatIO();
            this.statTestingDamage = new ARKBreedingStats.StatIO();
            this.statTestingWeight = new ARKBreedingStats.StatIO();
            this.statTestingFood = new ARKBreedingStats.StatIO();
            this.statTestingOxygen = new ARKBreedingStats.StatIO();
            this.statTestingStamina = new ARKBreedingStats.StatIO();
            this.statTestingHealth = new ARKBreedingStats.StatIO();
            this.tabPageExtractor = new System.Windows.Forms.TabPage();
            this.creatureInfoInputExtractor = new ARKBreedingStats.CreatureInfoInput();
            this.groupBox2 = new System.Windows.Forms.GroupBox();
            this.checkBoxQuickWildCheck = new System.Windows.Forms.CheckBox();
            this.buttonExtractor2Tester = new System.Windows.Forms.Button();
            this.statIOStamina = new ARKBreedingStats.StatIO();
            this.statIOOxygen = new ARKBreedingStats.StatIO();
            this.statIOHealth = new ARKBreedingStats.StatIO();
            this.statIOFood = new ARKBreedingStats.StatIO();
            this.statIOSpeed = new ARKBreedingStats.StatIO();
            this.statIOWeight = new ARKBreedingStats.StatIO();
            this.statIOTorpor = new ARKBreedingStats.StatIO();
            this.statIODamage = new ARKBreedingStats.StatIO();
            this.tabPageLibrary = new System.Windows.Forms.TabPage();
            this.tableLayoutPanelLibrary = new System.Windows.Forms.TableLayoutPanel();
            this.tabControlLibFilter = new System.Windows.Forms.TabControl();
            this.tabPage1 = new System.Windows.Forms.TabPage();
            this.listBoxSpeciesLib = new System.Windows.Forms.ListBox();
            this.tabPage2 = new System.Windows.Forms.TabPage();
            this.checkedListBoxOwner = new System.Windows.Forms.CheckedListBox();
            this.tabPage3 = new System.Windows.Forms.TabPage();
            this.tableLayoutPanel2 = new System.Windows.Forms.TableLayoutPanel();
            this.checkedListBoxConsiderStatTop = new System.Windows.Forms.CheckedListBox();
            this.buttonRecalculateTops = new System.Windows.Forms.Button();
            this.label17 = new System.Windows.Forms.Label();
            this.tabPage4 = new System.Windows.Forms.TabPage();
            this.checkBoxShowUnavailableCreatures = new System.Windows.Forms.CheckBox();
            this.checkBoxShowDead = new System.Windows.Forms.CheckBox();
            this.listViewLibrary = new System.Windows.Forms.ListView();
            this.columnHeaderName = ((System.Windows.Forms.ColumnHeader)(new System.Windows.Forms.ColumnHeader()));
            this.columnHeaderOwner = ((System.Windows.Forms.ColumnHeader)(new System.Windows.Forms.ColumnHeader()));
            this.columnHeaderGender = ((System.Windows.Forms.ColumnHeader)(new System.Windows.Forms.ColumnHeader()));
            this.columnHeaderTopness = ((System.Windows.Forms.ColumnHeader)(new System.Windows.Forms.ColumnHeader()));
            this.columnHeaderTopStatsNr = ((System.Windows.Forms.ColumnHeader)(new System.Windows.Forms.ColumnHeader()));
            this.columnHeaderGen = ((System.Windows.Forms.ColumnHeader)(new System.Windows.Forms.ColumnHeader()));
            this.columnHeaderFound = ((System.Windows.Forms.ColumnHeader)(new System.Windows.Forms.ColumnHeader()));
            this.columnHeaderHP = ((System.Windows.Forms.ColumnHeader)(new System.Windows.Forms.ColumnHeader()));
            this.columnHeaderSt = ((System.Windows.Forms.ColumnHeader)(new System.Windows.Forms.ColumnHeader()));
            this.columnHeaderOx = ((System.Windows.Forms.ColumnHeader)(new System.Windows.Forms.ColumnHeader()));
            this.columnHeaderFo = ((System.Windows.Forms.ColumnHeader)(new System.Windows.Forms.ColumnHeader()));
            this.columnHeaderWe = ((System.Windows.Forms.ColumnHeader)(new System.Windows.Forms.ColumnHeader()));
            this.columnHeaderDm = ((System.Windows.Forms.ColumnHeader)(new System.Windows.Forms.ColumnHeader()));
            this.columnHeaderSp = ((System.Windows.Forms.ColumnHeader)(new System.Windows.Forms.ColumnHeader()));
            this.columnHeaderTo = ((System.Windows.Forms.ColumnHeader)(new System.Windows.Forms.ColumnHeader()));
            this.creatureBoxListView = new ARKBreedingStats.CreatureBox();
            this.tabPageBreedingPlan = new System.Windows.Forms.TabPage();
            this.tableLayoutPanel3 = new System.Windows.Forms.TableLayoutPanel();
            this.groupBox3 = new System.Windows.Forms.GroupBox();
            this.listBoxBreedingPlanSpecies = new System.Windows.Forms.ListBox();
            this.breedingPlan1 = new ARKBreedingStats.BreedingPlan();
            this.buttonDetBestBreeding = new System.Windows.Forms.Button();
            this.groupBox4 = new System.Windows.Forms.GroupBox();
            this.radioButtonBPHighStats = new System.Windows.Forms.RadioButton();
            this.radioButtonBPTopStats = new System.Windows.Forms.RadioButton();
            this.statWeighting1 = new ARKBreedingStats.StatWeighting();
            this.tabPagePedigree = new System.Windows.Forms.TabPage();
            this.pedigree1 = new ARKBreedingStats.Pedigree();
            this.OCRTabPage = new System.Windows.Forms.TabPage();
            this.tableLayoutPanel4 = new System.Windows.Forms.TableLayoutPanel();
            this.OCRDebugLayoutPanel = new System.Windows.Forms.FlowLayoutPanel();
            this.groupBox6 = new System.Windows.Forms.GroupBox();
            this.btnFillValuesFromARK = new System.Windows.Forms.Button();
            this.label11 = new System.Windows.Forms.Label();
            this.txtOCROutput = new System.Windows.Forms.TextBox();
            this.btnTestOCR = new System.Windows.Forms.Button();
            this.btnCalibrate = new System.Windows.Forms.Button();
            this.statusStrip1 = new System.Windows.Forms.StatusStrip();
            this.toolStripProgressBar1 = new System.Windows.Forms.ToolStripProgressBar();
            this.toolStripStatusLabel = new System.Windows.Forms.ToolStripStatusLabel();
            this.statTestingTamingEfficiency = new System.Windows.Forms.NumericUpDown();
            this.btnToggleOverlay = new System.Windows.Forms.Button();
            this.groupBox1.SuspendLayout();
            ((System.ComponentModel.ISupportInitialize)(this.NumericUpDownTestingTE)).BeginInit();
            ((System.ComponentModel.ISupportInitialize)(this.statTestingDinoLevel)).BeginInit();
            this.groupBoxPossibilities.SuspendLayout();
            this.tableLayoutPanel1.SuspendLayout();
            this.groupBoxTE.SuspendLayout();
            ((System.ComponentModel.ISupportInitialize)(this.numericUpDownUpperTEffBound)).BeginInit();
            ((System.ComponentModel.ISupportInitialize)(this.numericUpDownLowerTEffBound)).BeginInit();
            this.menuStrip1.SuspendLayout();
            ((System.ComponentModel.ISupportInitialize)(this.numericUpDownLevel)).BeginInit();
            this.panel1.SuspendLayout();
            this.panelSums.SuspendLayout();
            this.panelWildTamedAuto.SuspendLayout();
            this.tabControl1.SuspendLayout();
            this.tabPageStatTesting.SuspendLayout();
            this.groupBox5.SuspendLayout();
            this.tabPageExtractor.SuspendLayout();
            this.groupBox2.SuspendLayout();
            this.tabPageLibrary.SuspendLayout();
            this.tableLayoutPanelLibrary.SuspendLayout();
            this.tabControlLibFilter.SuspendLayout();
            this.tabPage1.SuspendLayout();
            this.tabPage2.SuspendLayout();
            this.tabPage3.SuspendLayout();
            this.tableLayoutPanel2.SuspendLayout();
            this.tabPage4.SuspendLayout();
            this.tabPageBreedingPlan.SuspendLayout();
            this.tableLayoutPanel3.SuspendLayout();
            this.groupBox3.SuspendLayout();
            this.groupBox4.SuspendLayout();
            this.tabPagePedigree.SuspendLayout();
            this.OCRTabPage.SuspendLayout();
            this.tableLayoutPanel4.SuspendLayout();
            this.groupBox6.SuspendLayout();
            this.statusStrip1.SuspendLayout();
            ((System.ComponentModel.ISupportInitialize)(this.statTestingTamingEfficiency)).BeginInit();
            this.SuspendLayout();
            // 
            // aboutToolStripMenuItem
            // 
            this.aboutToolStripMenuItem.Name = "aboutToolStripMenuItem";
            this.aboutToolStripMenuItem.Size = new System.Drawing.Size(210, 22);
            this.aboutToolStripMenuItem.Text = "about...";
            this.aboutToolStripMenuItem.Click += new System.EventHandler(this.aboutToolStripMenuItem_Click);
            // 
            // btnPerfectKibbleTame
            // 
            this.btnPerfectKibbleTame.Location = new System.Drawing.Point(487, 6);
            this.btnPerfectKibbleTame.Name = "btnPerfectKibbleTame";
            this.btnPerfectKibbleTame.Size = new System.Drawing.Size(154, 23);
            this.btnPerfectKibbleTame.TabIndex = 3;
            this.btnPerfectKibbleTame.Text = "Perfect Kibble Tame";
            this.btnPerfectKibbleTame.UseVisualStyleBackColor = true;
            this.btnPerfectKibbleTame.Visible = false;
            // 
            // btnPrimeTame
            // 
            this.btnPrimeTame.Location = new System.Drawing.Point(487, 35);
            this.btnPrimeTame.Name = "btnPrimeTame";
            this.btnPrimeTame.Size = new System.Drawing.Size(154, 23);
            this.btnPrimeTame.TabIndex = 4;
            this.btnPrimeTame.Text = "Prime Tame";
            this.btnPrimeTame.UseVisualStyleBackColor = true;
            this.btnPrimeTame.Visible = false;
            // 
            // btnRegularTame
            // 
            this.btnRegularTame.Location = new System.Drawing.Point(487, 64);
            this.btnRegularTame.Name = "btnRegularTame";
            this.btnRegularTame.Size = new System.Drawing.Size(154, 23);
            this.btnRegularTame.TabIndex = 5;
            this.btnRegularTame.Text = "Regular Tame";
            this.btnRegularTame.UseVisualStyleBackColor = false;
            this.btnRegularTame.Visible = false;
            // 
            // buttonExtract
            // 
            this.buttonExtract.Location = new System.Drawing.Point(307, 194);
            this.buttonExtract.Name = "buttonExtract";
            this.buttonExtract.Size = new System.Drawing.Size(229, 35);
            this.buttonExtract.TabIndex = 10;
            this.buttonExtract.Text = "Extract Level Distribution";
            this.buttonExtract.UseVisualStyleBackColor = true;
            this.buttonExtract.Click += new System.EventHandler(this.buttonExtract_Click);
            // 
            // buttonClear
            // 
            this.buttonClear.Location = new System.Drawing.Point(5, 28);
            this.buttonClear.Name = "buttonClear";
            this.buttonClear.Size = new System.Drawing.Size(57, 23);
            this.buttonClear.TabIndex = 28;
            this.buttonClear.Text = "Clear";
            this.buttonClear.UseVisualStyleBackColor = true;
            this.buttonClear.Click += new System.EventHandler(this.buttonClear_Click);
            // 
            // buttonCopyClipboard
            // 
            this.buttonCopyClipboard.Enabled = false;
            this.buttonCopyClipboard.Location = new System.Drawing.Point(6, 53);
            this.buttonCopyClipboard.Name = "buttonCopyClipboard";
            this.buttonCopyClipboard.Size = new System.Drawing.Size(161, 39);
            this.buttonCopyClipboard.TabIndex = 14;
            this.buttonCopyClipboard.Text = "Copy retrieved Values to Clipboard for Spreadsheet";
            this.buttonCopyClipboard.UseVisualStyleBackColor = true;
            this.buttonCopyClipboard.Click += new System.EventHandler(this.buttonCopyClipboard_Click);
            // 
            // cbbStatTestingSpecies
            // 
            this.cbbStatTestingSpecies.AutoCompleteMode = System.Windows.Forms.AutoCompleteMode.SuggestAppend;
            this.cbbStatTestingSpecies.AutoCompleteSource = System.Windows.Forms.AutoCompleteSource.ListItems;
            this.cbbStatTestingSpecies.FormattingEnabled = true;
            this.cbbStatTestingSpecies.Location = new System.Drawing.Point(6, 6);
            this.cbbStatTestingSpecies.Name = "cbbStatTestingSpecies";
            this.cbbStatTestingSpecies.Size = new System.Drawing.Size(149, 21);
            this.cbbStatTestingSpecies.TabIndex = 0;
            this.cbbStatTestingSpecies.SelectedIndexChanged += new System.EventHandler(this.cbbStatTestingRace_SelectedIndexChanged);
            // 
            // checkBoxAlreadyBred
            // 
            this.checkBoxAlreadyBred.AutoSize = true;
            this.checkBoxAlreadyBred.Location = new System.Drawing.Point(307, 117);
            this.checkBoxAlreadyBred.Name = "checkBoxAlreadyBred";
            this.checkBoxAlreadyBred.Size = new System.Drawing.Size(91, 17);
            this.checkBoxAlreadyBred.TabIndex = 11;
            this.checkBoxAlreadyBred.Text = "Bred Creature";
            this.checkBoxAlreadyBred.UseVisualStyleBackColor = false;
            this.checkBoxAlreadyBred.CheckedChanged += new System.EventHandler(this.checkBoxAlreadyBred_CheckedChanged);
            // 
            // checkBoxJustTamed
            // 
            this.checkBoxJustTamed.AutoSize = true;
            this.checkBoxJustTamed.Location = new System.Drawing.Point(307, 171);
            this.checkBoxJustTamed.Name = "checkBoxJustTamed";
            this.checkBoxJustTamed.Size = new System.Drawing.Size(177, 17);
            this.checkBoxJustTamed.TabIndex = 13;
            this.checkBoxJustTamed.Text = "Since Taming no Server-Restart";
            this.checkBoxJustTamed.UseVisualStyleBackColor = true;
            this.checkBoxJustTamed.CheckedChanged += new System.EventHandler(this.checkBoxJustTamed_CheckedChanged);
            // 
            // checkBoxWildTamedAuto
            // 
            this.checkBoxWildTamedAuto.AutoSize = true;
            this.checkBoxWildTamedAuto.Checked = true;
            this.checkBoxWildTamedAuto.CheckState = System.Windows.Forms.CheckState.Checked;
            this.checkBoxWildTamedAuto.Location = new System.Drawing.Point(3, 4);
            this.checkBoxWildTamedAuto.Name = "checkBoxWildTamedAuto";
            this.checkBoxWildTamedAuto.Size = new System.Drawing.Size(48, 17);
            this.checkBoxWildTamedAuto.TabIndex = 0;
            this.checkBoxWildTamedAuto.Text = "Auto";
            this.checkBoxWildTamedAuto.UseVisualStyleBackColor = true;
            this.checkBoxWildTamedAuto.CheckedChanged += new System.EventHandler(this.checkBoxWildTamedAuto_CheckedChanged);
            // 
            // comboBoxCreatures
            // 
            this.comboBoxCreatures.AutoCompleteMode = System.Windows.Forms.AutoCompleteMode.SuggestAppend;
            this.comboBoxCreatures.AutoCompleteSource = System.Windows.Forms.AutoCompleteSource.ListItems;
            this.comboBoxCreatures.FormattingEnabled = true;
            this.comboBoxCreatures.Location = new System.Drawing.Point(6, 6);
            this.comboBoxCreatures.Name = "comboBoxCreatures";
            this.comboBoxCreatures.Size = new System.Drawing.Size(149, 21);
            this.comboBoxCreatures.TabIndex = 0;
            this.comboBoxCreatures.SelectedIndexChanged += new System.EventHandler(this.comboBoxCreatures_SelectedIndexChanged);
            // 
            // fileToolStripMenuItem
            // 
            this.fileToolStripMenuItem.DropDownItems.AddRange(new System.Windows.Forms.ToolStripItem[] {
            this.newToolStripMenuItem,
            this.loadToolStripMenuItem,
            this.loadAndAddToolStripMenuItem,
            this.saveToolStripMenuItem,
            this.saveAsToolStripMenuItem,
            this.toolStripSeparator2,
            this.loadMultipliersfileToolStripMenuItem,
            this.settingsToolStripMenuItem,
            this.toolStripSeparator1,
            this.quitToolStripMenuItem});
            this.fileToolStripMenuItem.Name = "fileToolStripMenuItem";
            this.fileToolStripMenuItem.Size = new System.Drawing.Size(37, 20);
            this.fileToolStripMenuItem.Text = "File";
            // 
            // newToolStripMenuItem
            // 
            this.newToolStripMenuItem.Name = "newToolStripMenuItem";
            this.newToolStripMenuItem.Size = new System.Drawing.Size(193, 22);
            this.newToolStripMenuItem.Text = "New Library";
            this.newToolStripMenuItem.Click += new System.EventHandler(this.newToolStripMenuItem_Click);
            // 
            // loadToolStripMenuItem
            // 
            this.loadToolStripMenuItem.Name = "loadToolStripMenuItem";
            this.loadToolStripMenuItem.ShortcutKeyDisplayString = "";
            this.loadToolStripMenuItem.ShortcutKeys = ((System.Windows.Forms.Keys)((System.Windows.Forms.Keys.Control | System.Windows.Forms.Keys.O)));
            this.loadToolStripMenuItem.Size = new System.Drawing.Size(193, 22);
            this.loadToolStripMenuItem.Text = "Load...";
            this.loadToolStripMenuItem.Click += new System.EventHandler(this.loadToolStripMenuItem_Click);
            // 
            // loadAndAddToolStripMenuItem
            // 
            this.loadAndAddToolStripMenuItem.Name = "loadAndAddToolStripMenuItem";
            this.loadAndAddToolStripMenuItem.Size = new System.Drawing.Size(193, 22);
            this.loadAndAddToolStripMenuItem.Text = "Load and Add...";
            this.loadAndAddToolStripMenuItem.Click += new System.EventHandler(this.loadAndAddToolStripMenuItem_Click);
            // 
            // saveToolStripMenuItem
            // 
            this.saveToolStripMenuItem.Name = "saveToolStripMenuItem";
            this.saveToolStripMenuItem.ShortcutKeys = ((System.Windows.Forms.Keys)((System.Windows.Forms.Keys.Control | System.Windows.Forms.Keys.S)));
            this.saveToolStripMenuItem.Size = new System.Drawing.Size(193, 22);
            this.saveToolStripMenuItem.Text = "Save";
            this.saveToolStripMenuItem.Click += new System.EventHandler(this.saveToolStripMenuItem_Click);
            // 
            // saveAsToolStripMenuItem
            // 
            this.saveAsToolStripMenuItem.Name = "saveAsToolStripMenuItem";
            this.saveAsToolStripMenuItem.ShortcutKeys = ((System.Windows.Forms.Keys)(((System.Windows.Forms.Keys.Control | System.Windows.Forms.Keys.Shift) 
            | System.Windows.Forms.Keys.S)));
            this.saveAsToolStripMenuItem.Size = new System.Drawing.Size(193, 22);
            this.saveAsToolStripMenuItem.Text = "Save as...";
            this.saveAsToolStripMenuItem.Click += new System.EventHandler(this.saveAsToolStripMenuItem_Click);
            // 
            // toolStripSeparator2
            // 
            this.toolStripSeparator2.Name = "toolStripSeparator2";
            this.toolStripSeparator2.Size = new System.Drawing.Size(190, 6);
            // 
            // loadMultipliersfileToolStripMenuItem
            // 
            this.loadMultipliersfileToolStripMenuItem.Name = "loadMultipliersfileToolStripMenuItem";
            this.loadMultipliersfileToolStripMenuItem.Size = new System.Drawing.Size(193, 22);
            this.loadMultipliersfileToolStripMenuItem.Text = "Load Multipliers-file...";
            this.loadMultipliersfileToolStripMenuItem.Click += new System.EventHandler(this.loadMultipliersfileToolStripMenuItem_Click);
            // 
            // settingsToolStripMenuItem
            // 
            this.settingsToolStripMenuItem.Name = "settingsToolStripMenuItem";
            this.settingsToolStripMenuItem.Size = new System.Drawing.Size(193, 22);
            this.settingsToolStripMenuItem.Text = "Settings...";
            this.settingsToolStripMenuItem.Click += new System.EventHandler(this.settingsToolStripMenuItem_Click);
            // 
            // toolStripSeparator1
            // 
            this.toolStripSeparator1.Name = "toolStripSeparator1";
            this.toolStripSeparator1.Size = new System.Drawing.Size(190, 6);
            // 
            // quitToolStripMenuItem
            // 
            this.quitToolStripMenuItem.Name = "quitToolStripMenuItem";
            this.quitToolStripMenuItem.Size = new System.Drawing.Size(193, 22);
            this.quitToolStripMenuItem.Text = "Quit";
            this.quitToolStripMenuItem.Click += new System.EventHandler(this.quitToolStripMenuItem_Click);
            // 
            // groupBox1
            // 
            this.groupBox1.Controls.Add(this.checkBoxStatTestingBred);
            this.groupBox1.Controls.Add(this.checkBoxStatTestingTamed);
            this.groupBox1.Controls.Add(this.NumericUpDownTestingTE);
            this.groupBox1.Controls.Add(this.label9);
            this.groupBox1.Location = new System.Drawing.Point(307, 6);
            this.groupBox1.Name = "groupBox1";
            this.groupBox1.Size = new System.Drawing.Size(174, 67);
            this.groupBox1.TabIndex = 8;
            this.groupBox1.TabStop = false;
            this.groupBox1.Text = "Taming-Efficiency";
            // 
            // checkBoxStatTestingBred
            // 
            this.checkBoxStatTestingBred.AutoSize = true;
            this.checkBoxStatTestingBred.Location = new System.Drawing.Point(103, 45);
            this.checkBoxStatTestingBred.Name = "checkBoxStatTestingBred";
            this.checkBoxStatTestingBred.Size = new System.Drawing.Size(48, 17);
            this.checkBoxStatTestingBred.TabIndex = 43;
            this.checkBoxStatTestingBred.Text = "Bred";
            this.checkBoxStatTestingBred.UseVisualStyleBackColor = true;
            this.checkBoxStatTestingBred.CheckedChanged += new System.EventHandler(this.checkBoxStatTestingBred_CheckedChanged);
            // 
            // checkBoxStatTestingTamed
            // 
            this.checkBoxStatTestingTamed.AutoSize = true;
            this.checkBoxStatTestingTamed.Checked = true;
            this.checkBoxStatTestingTamed.CheckState = System.Windows.Forms.CheckState.Checked;
            this.checkBoxStatTestingTamed.Location = new System.Drawing.Point(38, 45);
            this.checkBoxStatTestingTamed.Name = "checkBoxStatTestingTamed";
            this.checkBoxStatTestingTamed.Size = new System.Drawing.Size(59, 17);
            this.checkBoxStatTestingTamed.TabIndex = 41;
            this.checkBoxStatTestingTamed.Text = "Tamed";
            this.checkBoxStatTestingTamed.UseVisualStyleBackColor = true;
            this.checkBoxStatTestingTamed.CheckedChanged += new System.EventHandler(this.checkBoxStatTestingTamed_CheckedChanged);
            // 
            // NumericUpDownTestingTE
            // 
            this.NumericUpDownTestingTE.DecimalPlaces = 1;
            this.NumericUpDownTestingTE.Location = new System.Drawing.Point(103, 19);
            this.NumericUpDownTestingTE.Name = "NumericUpDownTestingTE";
            this.NumericUpDownTestingTE.Size = new System.Drawing.Size(60, 20);
            this.NumericUpDownTestingTE.TabIndex = 0;
            this.NumericUpDownTestingTE.Value = new decimal(new int[] {
            80,
            0,
            0,
            0});
            this.NumericUpDownTestingTE.ValueChanged += new System.EventHandler(this.NumericUpDownTestingTE_ValueChanged);
            // 
            // label9
            // 
            this.label9.AutoSize = true;
            this.label9.Location = new System.Drawing.Point(6, 21);
            this.label9.Name = "label9";
            this.label9.Size = new System.Drawing.Size(91, 13);
            this.label9.TabIndex = 42;
            this.label9.Text = "Taming Efficiency";
            // 
            // statTestingDinoLevel
            // 
            this.statTestingDinoLevel.Location = new System.Drawing.Point(584, 100);
            this.statTestingDinoLevel.Maximum = new decimal(new int[] {
            2000,
            0,
            0,
            0});
            this.statTestingDinoLevel.Name = "statTestingDinoLevel";
            this.statTestingDinoLevel.Size = new System.Drawing.Size(56, 20);
            this.statTestingDinoLevel.TabIndex = 2;
            this.statTestingDinoLevel.Value = new decimal(new int[] {
            1,
            0,
            0,
            0});
            this.statTestingDinoLevel.Visible = false;
            // 
            // label6
            // 
            this.label6.AutoSize = true;
            this.label6.Location = new System.Drawing.Point(545, 102);
            this.label6.Name = "label6";
            this.label6.Size = new System.Drawing.Size(33, 13);
            this.label6.TabIndex = 1;
            this.label6.Text = "Level";
            this.label6.Visible = false;
            // 
            // groupBoxPossibilities
            // 
            this.groupBoxPossibilities.Controls.Add(this.tableLayoutPanel1);
            this.groupBoxPossibilities.Location = new System.Drawing.Point(548, 12);
            this.groupBoxPossibilities.Name = "groupBoxPossibilities";
            this.groupBoxPossibilities.Size = new System.Drawing.Size(174, 295);
            this.groupBoxPossibilities.TabIndex = 16;
            this.groupBoxPossibilities.TabStop = false;
            this.groupBoxPossibilities.Text = "Possible Levels";
            // 
            // tableLayoutPanel1
            // 
            this.tableLayoutPanel1.ColumnCount = 1;
            this.tableLayoutPanel1.ColumnStyles.Add(new System.Windows.Forms.ColumnStyle(System.Windows.Forms.SizeType.Percent, 100F));
            this.tableLayoutPanel1.Controls.Add(this.listBoxPossibilities, 0, 1);
            this.tableLayoutPanel1.Controls.Add(this.label2, 0, 0);
            this.tableLayoutPanel1.Dock = System.Windows.Forms.DockStyle.Fill;
            this.tableLayoutPanel1.Location = new System.Drawing.Point(3, 16);
            this.tableLayoutPanel1.Name = "tableLayoutPanel1";
            this.tableLayoutPanel1.RowCount = 2;
            this.tableLayoutPanel1.RowStyles.Add(new System.Windows.Forms.RowStyle(System.Windows.Forms.SizeType.Absolute, 13F));
            this.tableLayoutPanel1.RowStyles.Add(new System.Windows.Forms.RowStyle(System.Windows.Forms.SizeType.Percent, 100F));
            this.tableLayoutPanel1.Size = new System.Drawing.Size(168, 276);
            this.tableLayoutPanel1.TabIndex = 25;
            // 
            // listBoxPossibilities
            // 
            this.listBoxPossibilities.Dock = System.Windows.Forms.DockStyle.Fill;
            this.listBoxPossibilities.FormattingEnabled = true;
            this.listBoxPossibilities.Location = new System.Drawing.Point(3, 16);
            this.listBoxPossibilities.Name = "listBoxPossibilities";
            this.listBoxPossibilities.Size = new System.Drawing.Size(162, 257);
            this.listBoxPossibilities.TabIndex = 0;
            this.listBoxPossibilities.MouseClick += new System.Windows.Forms.MouseEventHandler(this.listBoxPossibilities_MouseClick);
            // 
            // label2
            // 
            this.label2.Dock = System.Windows.Forms.DockStyle.Fill;
            this.label2.Location = new System.Drawing.Point(3, 0);
            this.label2.Name = "label2";
            this.label2.Size = new System.Drawing.Size(162, 13);
            this.label2.TabIndex = 1;
            this.label2.Text = "Wild        Dom        TEfficiency";
            // 
            // groupBoxTE
            // 
            this.groupBoxTE.Controls.Add(this.labelTE);
            this.groupBoxTE.Controls.Add(this.label3);
            this.groupBoxTE.Controls.Add(this.numericUpDownUpperTEffBound);
            this.groupBoxTE.Controls.Add(this.label1);
            this.groupBoxTE.Controls.Add(this.numericUpDownLowerTEffBound);
            this.groupBoxTE.Location = new System.Drawing.Point(310, 35);
            this.groupBoxTE.Name = "groupBoxTE";
            this.groupBoxTE.Size = new System.Drawing.Size(158, 76);
            this.groupBoxTE.TabIndex = 11;
            this.groupBoxTE.TabStop = false;
            this.groupBoxTE.Text = "Taming-Efficiency Range";
            // 
            // labelTE
            // 
            this.labelTE.Location = new System.Drawing.Point(6, 42);
            this.labelTE.Name = "labelTE";
            this.labelTE.Size = new System.Drawing.Size(142, 31);
            this.labelTE.TabIndex = 4;
            this.labelTE.Text = "TE differs in chosen possibilities";
            // 
            // label3
            // 
            this.label3.AutoSize = true;
            this.label3.Location = new System.Drawing.Point(57, 21);
            this.label3.Name = "label3";
            this.label3.Size = new System.Drawing.Size(10, 13);
            this.label3.TabIndex = 1;
            this.label3.Text = "-";
            // 
            // numericUpDownUpperTEffBound
            // 
            this.numericUpDownUpperTEffBound.Location = new System.Drawing.Point(73, 19);
            this.numericUpDownUpperTEffBound.Name = "numericUpDownUpperTEffBound";
            this.numericUpDownUpperTEffBound.Size = new System.Drawing.Size(45, 20);
            this.numericUpDownUpperTEffBound.TabIndex = 2;
            this.numericUpDownUpperTEffBound.Value = new decimal(new int[] {
            100,
            0,
            0,
            0});
            this.numericUpDownUpperTEffBound.Enter += new System.EventHandler(this.numericUpDown_Enter);
            // 
            // label1
            // 
            this.label1.AutoSize = true;
            this.label1.Location = new System.Drawing.Point(124, 21);
            this.label1.Name = "label1";
            this.label1.Size = new System.Drawing.Size(15, 13);
            this.label1.TabIndex = 3;
            this.label1.Text = "%";
            // 
            // numericUpDownLowerTEffBound
            // 
            this.numericUpDownLowerTEffBound.Location = new System.Drawing.Point(6, 19);
            this.numericUpDownLowerTEffBound.Name = "numericUpDownLowerTEffBound";
            this.numericUpDownLowerTEffBound.Size = new System.Drawing.Size(45, 20);
            this.numericUpDownLowerTEffBound.TabIndex = 0;
            this.numericUpDownLowerTEffBound.Value = new decimal(new int[] {
            80,
            0,
            0,
            0});
            this.numericUpDownLowerTEffBound.Enter += new System.EventHandler(this.numericUpDown_Enter);
            // 
            // label4
            // 
            this.label4.AutoSize = true;
            this.label4.Location = new System.Drawing.Point(161, 9);
            this.label4.Name = "label4";
            this.label4.Size = new System.Drawing.Size(33, 13);
            this.label4.TabIndex = 17;
            this.label4.Text = "Level";
            // 
            // label5
            // 
            this.label5.AutoSize = true;
            this.label5.Location = new System.Drawing.Point(222, 35);
            this.label5.Name = "label5";
            this.label5.Size = new System.Drawing.Size(79, 13);
            this.label5.TabIndex = 33;
            this.label5.Text = "Breeding Value";
            // 
            // label7
            // 
            this.label7.AutoSize = true;
            this.label7.Location = new System.Drawing.Point(18, 35);
            this.label7.Name = "label7";
            this.label7.Size = new System.Drawing.Size(28, 13);
            this.label7.TabIndex = 31;
            this.label7.Text = "Wild";
            // 
            // label8
            // 
            this.label8.AutoSize = true;
            this.label8.Location = new System.Drawing.Point(73, 35);
            this.label8.Name = "label8";
            this.label8.Size = new System.Drawing.Size(29, 13);
            this.label8.TabIndex = 32;
            this.label8.Text = "Dom";
            // 
            // labelDoc
            // 
            this.labelDoc.Location = new System.Drawing.Point(545, 313);
            this.labelDoc.Name = "labelDoc";
            this.labelDoc.Size = new System.Drawing.Size(177, 172);
            this.labelDoc.TabIndex = 24;
            this.labelDoc.Text = resources.GetString("labelDoc.Text");
            // 
            // labelFootnote
            // 
            this.labelFootnote.Location = new System.Drawing.Point(6, 488);
            this.labelFootnote.Name = "labelFootnote";
            this.labelFootnote.Size = new System.Drawing.Size(295, 16);
            this.labelFootnote.TabIndex = 18;
            this.labelFootnote.Text = "*Creature is not yet tamed and may get better values then.";
            // 
            // labelHBV
            // 
            this.labelHBV.AutoSize = true;
            this.labelHBV.Location = new System.Drawing.Point(222, 35);
            this.labelHBV.Name = "labelHBV";
            this.labelHBV.Size = new System.Drawing.Size(79, 13);
            this.labelHBV.TabIndex = 27;
            this.labelHBV.Text = "Breeding Value";
            // 
            // labelHeaderD
            // 
            this.labelHeaderD.AutoSize = true;
            this.labelHeaderD.Location = new System.Drawing.Point(178, 35);
            this.labelHeaderD.Name = "labelHeaderD";
            this.labelHeaderD.Size = new System.Drawing.Size(29, 13);
            this.labelHeaderD.TabIndex = 26;
            this.labelHeaderD.Text = "Dom";
            // 
            // labelHeaderW
            // 
            this.labelHeaderW.AutoSize = true;
            this.labelHeaderW.Location = new System.Drawing.Point(129, 35);
            this.labelHeaderW.Name = "labelHeaderW";
            this.labelHeaderW.Size = new System.Drawing.Size(28, 13);
            this.labelHeaderW.TabIndex = 25;
            this.labelHeaderW.Text = "Wild";
            // 
            // labelSum
            // 
            this.labelSum.AutoSize = true;
            this.labelSum.Location = new System.Drawing.Point(76, 3);
            this.labelSum.Name = "labelSum";
            this.labelSum.Size = new System.Drawing.Size(28, 13);
            this.labelSum.TabIndex = 29;
            this.labelSum.Text = "Sum";
            // 
            // labelSumDom
            // 
            this.labelSumDom.AutoSize = true;
            this.labelSumDom.Location = new System.Drawing.Point(163, 3);
            this.labelSumDom.Name = "labelSumDom";
            this.labelSumDom.Size = new System.Drawing.Size(25, 13);
            this.labelSumDom.TabIndex = 31;
            this.labelSumDom.Text = "100";
            // 
            // labelSumDomSB
            // 
            this.labelSumDomSB.AutoSize = true;
            this.labelSumDomSB.Location = new System.Drawing.Point(163, 17);
            this.labelSumDomSB.Name = "labelSumDomSB";
            this.labelSumDomSB.Size = new System.Drawing.Size(25, 13);
            this.labelSumDomSB.TabIndex = 34;
            this.labelSumDomSB.Text = "100";
            // 
            // labelSumSB
            // 
            this.labelSumSB.AutoSize = true;
            this.labelSumSB.Location = new System.Drawing.Point(49, 17);
            this.labelSumSB.Name = "labelSumSB";
            this.labelSumSB.Size = new System.Drawing.Size(55, 13);
            this.labelSumSB.TabIndex = 32;
            this.labelSumSB.Text = "Should be";
            // 
            // labelSumWild
            // 
            this.labelSumWild.AutoSize = true;
            this.labelSumWild.Location = new System.Drawing.Point(121, 3);
            this.labelSumWild.Name = "labelSumWild";
            this.labelSumWild.Size = new System.Drawing.Size(25, 13);
            this.labelSumWild.TabIndex = 30;
            this.labelSumWild.Text = "100";
            // 
            // labelSumWildSB
            // 
            this.labelSumWildSB.AutoSize = true;
            this.labelSumWildSB.Location = new System.Drawing.Point(121, 17);
            this.labelSumWildSB.Name = "labelSumWildSB";
            this.labelSumWildSB.Size = new System.Drawing.Size(25, 13);
            this.labelSumWildSB.TabIndex = 33;
            this.labelSumWildSB.Text = "100";
            // 
            // menuStrip1
            // 
            this.menuStrip1.Items.AddRange(new System.Windows.Forms.ToolStripItem[] {
            this.fileToolStripMenuItem,
            this.creatureToolStripMenuItem,
            this.toolStripMenuItem1});
            this.menuStrip1.Location = new System.Drawing.Point(0, 0);
            this.menuStrip1.Name = "menuStrip1";
            this.menuStrip1.Size = new System.Drawing.Size(736, 24);
            this.menuStrip1.TabIndex = 43;
            this.menuStrip1.Text = "menuStrip1";
            // 
            // creatureToolStripMenuItem
            // 
            this.creatureToolStripMenuItem.DropDownItems.AddRange(new System.Windows.Forms.ToolStripItem[] {
            this.deleteSelectedToolStripMenuItem,
            this.copyToolStripMenuItem,
            this.setStatusToolStripMenuItem,
            this.multiSetterToolStripMenuItem});
            this.creatureToolStripMenuItem.Name = "creatureToolStripMenuItem";
            this.creatureToolStripMenuItem.Size = new System.Drawing.Size(69, 20);
            this.creatureToolStripMenuItem.Text = "Creatures";
            // 
            // deleteSelectedToolStripMenuItem
            // 
            this.deleteSelectedToolStripMenuItem.Name = "deleteSelectedToolStripMenuItem";
            this.deleteSelectedToolStripMenuItem.Size = new System.Drawing.Size(186, 22);
            this.deleteSelectedToolStripMenuItem.Text = "Remove...";
            this.deleteSelectedToolStripMenuItem.Click += new System.EventHandler(this.deleteSelectedToolStripMenuItem_Click);
            // 
            // copyToolStripMenuItem
            // 
            this.copyToolStripMenuItem.Name = "copyToolStripMenuItem";
            this.copyToolStripMenuItem.Size = new System.Drawing.Size(186, 22);
            this.copyToolStripMenuItem.Text = "Copy for spreadsheet";
            this.copyToolStripMenuItem.Click += new System.EventHandler(this.copyToolStripMenuItem_Click);
            // 
            // setStatusToolStripMenuItem
            // 
            this.setStatusToolStripMenuItem.DropDownItems.AddRange(new System.Windows.Forms.ToolStripItem[] {
            this.aliveToolStripMenuItem,
            this.deadToolStripMenuItem,
            this.unavailableToolStripMenuItem});
            this.setStatusToolStripMenuItem.Name = "setStatusToolStripMenuItem";
            this.setStatusToolStripMenuItem.Size = new System.Drawing.Size(186, 22);
            this.setStatusToolStripMenuItem.Text = "Set Status";
            // 
            // aliveToolStripMenuItem
            // 
            this.aliveToolStripMenuItem.Name = "aliveToolStripMenuItem";
            this.aliveToolStripMenuItem.Size = new System.Drawing.Size(135, 22);
            this.aliveToolStripMenuItem.Text = "Available";
            this.aliveToolStripMenuItem.Click += new System.EventHandler(this.aliveToolStripMenuItem_Click);
            // 
            // deadToolStripMenuItem
            // 
            this.deadToolStripMenuItem.Name = "deadToolStripMenuItem";
            this.deadToolStripMenuItem.Size = new System.Drawing.Size(135, 22);
            this.deadToolStripMenuItem.Text = "Dead";
            this.deadToolStripMenuItem.Click += new System.EventHandler(this.deadToolStripMenuItem_Click);
            // 
            // unavailableToolStripMenuItem
            // 
            this.unavailableToolStripMenuItem.Name = "unavailableToolStripMenuItem";
            this.unavailableToolStripMenuItem.Size = new System.Drawing.Size(135, 22);
            this.unavailableToolStripMenuItem.Text = "Unavailable";
            this.unavailableToolStripMenuItem.Click += new System.EventHandler(this.unavailableToolStripMenuItem_Click);
            // 
            // multiSetterToolStripMenuItem
            // 
            this.multiSetterToolStripMenuItem.Name = "multiSetterToolStripMenuItem";
            this.multiSetterToolStripMenuItem.Size = new System.Drawing.Size(186, 22);
            this.multiSetterToolStripMenuItem.Text = "MultiSetter...";
            this.multiSetterToolStripMenuItem.Click += new System.EventHandler(this.multiSetterToolStripMenuItem_Click);
            // 
            // toolStripMenuItem1
            // 
            this.toolStripMenuItem1.DropDownItems.AddRange(new System.Windows.Forms.ToolStripItem[] {
            this.aboutToolStripMenuItem,
            this.onlinehelpToolStripMenuItem,
            this.checkForUpdatedStatsToolStripMenuItem});
            this.toolStripMenuItem1.Name = "toolStripMenuItem1";
            this.toolStripMenuItem1.Size = new System.Drawing.Size(24, 20);
            this.toolStripMenuItem1.Text = "?";
            // 
            // onlinehelpToolStripMenuItem
            // 
            this.onlinehelpToolStripMenuItem.Name = "onlinehelpToolStripMenuItem";
            this.onlinehelpToolStripMenuItem.Size = new System.Drawing.Size(210, 22);
            this.onlinehelpToolStripMenuItem.Text = "online-help...";
            this.onlinehelpToolStripMenuItem.Click += new System.EventHandler(this.onlinehelpToolStripMenuItem_Click);
            // 
            // checkForUpdatedStatsToolStripMenuItem
            // 
            this.checkForUpdatedStatsToolStripMenuItem.Name = "checkForUpdatedStatsToolStripMenuItem";
            this.checkForUpdatedStatsToolStripMenuItem.Size = new System.Drawing.Size(210, 22);
            this.checkForUpdatedStatsToolStripMenuItem.Text = "Check for Updated Stats...";
            this.checkForUpdatedStatsToolStripMenuItem.Click += new System.EventHandler(this.checkForUpdatedStatsToolStripMenuItem_Click);
            // 
            // numericUpDownLevel
            // 
            this.numericUpDownLevel.Location = new System.Drawing.Point(200, 7);
            this.numericUpDownLevel.Maximum = new decimal(new int[] {
            2000,
            0,
            0,
            0});
            this.numericUpDownLevel.Name = "numericUpDownLevel";
            this.numericUpDownLevel.Size = new System.Drawing.Size(56, 20);
            this.numericUpDownLevel.TabIndex = 1;
            this.numericUpDownLevel.Value = new decimal(new int[] {
            1,
            0,
            0,
            0});
            this.numericUpDownLevel.Enter += new System.EventHandler(this.numericUpDown_Enter);
            // 
            // panel1
            // 
            this.panel1.Controls.Add(this.checkBoxOutputRowHeader);
            this.panel1.Controls.Add(this.radioButtonOutputRow);
            this.panel1.Controls.Add(this.radioButtonOutputTable);
            this.panel1.Location = new System.Drawing.Point(6, 19);
            this.panel1.Name = "panel1";
            this.panel1.Size = new System.Drawing.Size(158, 22);
            this.panel1.TabIndex = 40;
            // 
            // checkBoxOutputRowHeader
            // 
            this.checkBoxOutputRowHeader.AutoSize = true;
            this.checkBoxOutputRowHeader.Location = new System.Drawing.Point(115, 3);
            this.checkBoxOutputRowHeader.Name = "checkBoxOutputRowHeader";
            this.checkBoxOutputRowHeader.Size = new System.Drawing.Size(40, 17);
            this.checkBoxOutputRowHeader.TabIndex = 2;
            this.checkBoxOutputRowHeader.Text = "Hd";
            this.checkBoxOutputRowHeader.UseVisualStyleBackColor = true;
            // 
            // radioButtonOutputRow
            // 
            this.radioButtonOutputRow.AutoSize = true;
            this.radioButtonOutputRow.Checked = true;
            this.radioButtonOutputRow.Location = new System.Drawing.Point(62, 2);
            this.radioButtonOutputRow.Name = "radioButtonOutputRow";
            this.radioButtonOutputRow.Size = new System.Drawing.Size(47, 17);
            this.radioButtonOutputRow.TabIndex = 1;
            this.radioButtonOutputRow.TabStop = true;
            this.radioButtonOutputRow.Text = "Row";
            this.radioButtonOutputRow.UseVisualStyleBackColor = true;
            // 
            // radioButtonOutputTable
            // 
            this.radioButtonOutputTable.AutoSize = true;
            this.radioButtonOutputTable.Location = new System.Drawing.Point(4, 2);
            this.radioButtonOutputTable.Name = "radioButtonOutputTable";
            this.radioButtonOutputTable.Size = new System.Drawing.Size(52, 17);
            this.radioButtonOutputTable.TabIndex = 0;
            this.radioButtonOutputTable.Text = "Table";
            this.radioButtonOutputTable.UseVisualStyleBackColor = true;
            // 
            // panelSums
            // 
            this.panelSums.Controls.Add(this.labelSum);
            this.panelSums.Controls.Add(this.labelSumDomSB);
            this.panelSums.Controls.Add(this.labelSumWild);
            this.panelSums.Controls.Add(this.labelSumWildSB);
            this.panelSums.Controls.Add(this.labelSumDom);
            this.panelSums.Controls.Add(this.labelSumSB);
            this.panelSums.Location = new System.Drawing.Point(6, 453);
            this.panelSums.Name = "panelSums";
            this.panelSums.Size = new System.Drawing.Size(295, 32);
            this.panelSums.TabIndex = 35;
            // 
            // panelWildTamedAuto
            // 
            this.panelWildTamedAuto.Controls.Add(this.radioButtonTamed);
            this.panelWildTamedAuto.Controls.Add(this.radioButtonWild);
            this.panelWildTamedAuto.Controls.Add(this.checkBoxWildTamedAuto);
            this.panelWildTamedAuto.Location = new System.Drawing.Point(304, 140);
            this.panelWildTamedAuto.Name = "panelWildTamedAuto";
            this.panelWildTamedAuto.Size = new System.Drawing.Size(164, 25);
            this.panelWildTamedAuto.TabIndex = 12;
            // 
            // radioButtonTamed
            // 
            this.radioButtonTamed.AutoSize = true;
            this.radioButtonTamed.Enabled = false;
            this.radioButtonTamed.Location = new System.Drawing.Point(100, 4);
            this.radioButtonTamed.Name = "radioButtonTamed";
            this.radioButtonTamed.Size = new System.Drawing.Size(58, 17);
            this.radioButtonTamed.TabIndex = 2;
            this.radioButtonTamed.Text = "Tamed";
            this.radioButtonTamed.UseVisualStyleBackColor = true;
            // 
            // radioButtonWild
            // 
            this.radioButtonWild.AutoSize = true;
            this.radioButtonWild.Checked = true;
            this.radioButtonWild.Enabled = false;
            this.radioButtonWild.Location = new System.Drawing.Point(52, 4);
            this.radioButtonWild.Name = "radioButtonWild";
            this.radioButtonWild.Size = new System.Drawing.Size(46, 17);
            this.radioButtonWild.TabIndex = 1;
            this.radioButtonWild.TabStop = true;
            this.radioButtonWild.Text = "Wild";
            this.radioButtonWild.UseVisualStyleBackColor = true;
            // 
            // tabControl1
            // 
            this.tabControl1.Controls.Add(this.tabPageStatTesting);
            this.tabControl1.Controls.Add(this.tabPageExtractor);
            this.tabControl1.Controls.Add(this.tabPageLibrary);
            this.tabControl1.Controls.Add(this.tabPageBreedingPlan);
            this.tabControl1.Controls.Add(this.tabPagePedigree);
            this.tabControl1.Controls.Add(this.OCRTabPage);
            this.tabControl1.Dock = System.Windows.Forms.DockStyle.Fill;
            this.tabControl1.Location = new System.Drawing.Point(0, 24);
            this.tabControl1.Name = "tabControl1";
            this.tabControl1.SelectedIndex = 1;
            this.tabControl1.Size = new System.Drawing.Size(736, 558);
            this.tabControl1.TabIndex = 0;
            this.tabControl1.SelectedIndexChanged += new System.EventHandler(this.tabControl1_SelectedIndexChanged);
            // 
            // tabPageStatTesting
            // 
            this.tabPageStatTesting.Controls.Add(this.labelTesterTotalLevel);
            this.tabPageStatTesting.Controls.Add(this.labelDomLevelSum);
            this.tabPageStatTesting.Controls.Add(this.groupBox5);
            this.tabPageStatTesting.Controls.Add(this.buttonCopyTester2Extractor);
            this.tabPageStatTesting.Controls.Add(this.creatureInfoInputTester);
            this.tabPageStatTesting.Controls.Add(this.labelNotTamedNoteTesting);
            this.tabPageStatTesting.Controls.Add(this.statTestingDinoLevel);
            this.tabPageStatTesting.Controls.Add(this.btnRegularTame);
            this.tabPageStatTesting.Controls.Add(this.label6);
            this.tabPageStatTesting.Controls.Add(this.label10);
            this.tabPageStatTesting.Controls.Add(this.btnPrimeTame);
            this.tabPageStatTesting.Controls.Add(this.statTestingTorpor);
            this.tabPageStatTesting.Controls.Add(this.groupBox1);
            this.tabPageStatTesting.Controls.Add(this.btnPerfectKibbleTame);
            this.tabPageStatTesting.Controls.Add(this.cbbStatTestingSpecies);
            this.tabPageStatTesting.Controls.Add(this.label5);
            this.tabPageStatTesting.Controls.Add(this.label7);
            this.tabPageStatTesting.Controls.Add(this.label8);
            this.tabPageStatTesting.Controls.Add(this.statTestingSpeed);
            this.tabPageStatTesting.Controls.Add(this.statTestingDamage);
            this.tabPageStatTesting.Controls.Add(this.statTestingWeight);
            this.tabPageStatTesting.Controls.Add(this.statTestingFood);
            this.tabPageStatTesting.Controls.Add(this.statTestingOxygen);
            this.tabPageStatTesting.Controls.Add(this.statTestingStamina);
            this.tabPageStatTesting.Controls.Add(this.statTestingHealth);
            this.tabPageStatTesting.Location = new System.Drawing.Point(4, 22);
            this.tabPageStatTesting.Name = "tabPageStatTesting";
            this.tabPageStatTesting.Padding = new System.Windows.Forms.Padding(3);
            this.tabPageStatTesting.Size = new System.Drawing.Size(728, 532);
            this.tabPageStatTesting.TabIndex = 1;
            this.tabPageStatTesting.Text = "Stat Testing";
            this.tabPageStatTesting.UseVisualStyleBackColor = true;
            // 
            // labelTesterTotalLevel
            // 
            this.labelTesterTotalLevel.AutoSize = true;
            this.labelTesterTotalLevel.Location = new System.Drawing.Point(184, 454);
            this.labelTesterTotalLevel.Name = "labelTesterTotalLevel";
            this.labelTesterTotalLevel.Size = new System.Drawing.Size(60, 13);
            this.labelTesterTotalLevel.TabIndex = 49;
            this.labelTesterTotalLevel.Text = "Total Level";
            // 
            // labelDomLevelSum
            // 
            this.labelDomLevelSum.AutoSize = true;
            this.labelDomLevelSum.Location = new System.Drawing.Point(8, 454);
            this.labelDomLevelSum.Name = "labelDomLevelSum";
            this.labelDomLevelSum.Size = new System.Drawing.Size(63, 13);
            this.labelDomLevelSum.TabIndex = 46;
            this.labelDomLevelSum.Text = "Dom Levels";
            // 
            // groupBox5
            // 
            this.groupBox5.Controls.Add(this.labelCurrentTesterCreature);
            this.groupBox5.Controls.Add(this.labelTestingInfo);
            this.groupBox5.Location = new System.Drawing.Point(310, 142);
            this.groupBox5.Name = "groupBox5";
            this.groupBox5.Size = new System.Drawing.Size(200, 112);
            this.groupBox5.TabIndex = 45;
            this.groupBox5.TabStop = false;
            this.groupBox5.Text = "Preview / Edit";
            // 
            // labelCurrentTesterCreature
            // 
            this.labelCurrentTesterCreature.AutoSize = true;
            this.labelCurrentTesterCreature.Location = new System.Drawing.Point(6, 91);
            this.labelCurrentTesterCreature.Name = "labelCurrentTesterCreature";
            this.labelCurrentTesterCreature.Size = new System.Drawing.Size(84, 13);
            this.labelCurrentTesterCreature.TabIndex = 38;
            this.labelCurrentTesterCreature.Text = "Current Creature";
            // 
            // labelTestingInfo
            // 
            this.labelTestingInfo.Location = new System.Drawing.Point(6, 16);
            this.labelTestingInfo.Name = "labelTestingInfo";
            this.labelTestingInfo.Size = new System.Drawing.Size(188, 75);
            this.labelTestingInfo.TabIndex = 37;
            this.labelTestingInfo.Text = "Insert Numbers to see what value the creature will have.\r\nRight-click on a creatu" +
    "re to insert its numbers here. You can also save it back after changing.";
            // 
            // buttonCopyTester2Extractor
            // 
            this.buttonCopyTester2Extractor.Location = new System.Drawing.Point(310, 98);
            this.buttonCopyTester2Extractor.Name = "buttonCopyTester2Extractor";
            this.buttonCopyTester2Extractor.Size = new System.Drawing.Size(104, 38);
            this.buttonCopyTester2Extractor.TabIndex = 43;
            this.buttonCopyTester2Extractor.Text = "Copy Stat-Values to Extractor";
            this.buttonCopyTester2Extractor.UseVisualStyleBackColor = true;
            this.buttonCopyTester2Extractor.Click += new System.EventHandler(this.buttonCopyTester2Extractor_Click);
            // 
            // creatureInfoInputTester
            // 
            this.creatureInfoInputTester.CreatureGender = ARKBreedingStats.Gender.Unknown;
            this.creatureInfoInputTester.CreatureName = "";
            this.creatureInfoInputTester.CreatureNote = "";
            this.creatureInfoInputTester.CreatureOwner = "";
            this.creatureInfoInputTester.CreatureStatus = ARKBreedingStats.CreatureStatus.Available;
            this.creatureInfoInputTester.father = null;
            this.creatureInfoInputTester.Location = new System.Drawing.Point(310, 260);
            this.creatureInfoInputTester.mother = null;
            this.creatureInfoInputTester.Name = "creatureInfoInputTester";
            this.creatureInfoInputTester.Size = new System.Drawing.Size(229, 191);
            this.creatureInfoInputTester.TabIndex = 42;
            this.creatureInfoInputTester.Add2Library_Clicked += new ARKBreedingStats.CreatureInfoInput.Add2LibraryClickedEventHandler(this.creatureInfoInputTester_Add2Library_Clicked);
            this.creatureInfoInputTester.Save2Library_Clicked += new ARKBreedingStats.CreatureInfoInput.Save2LibraryClickedEventHandler(this.creatureInfoInputTester_Save2Library_Clicked);
            this.creatureInfoInputTester.ParentListRequested += new ARKBreedingStats.CreatureInfoInput.RequestParentListEventHandler(this.creatureInfoInput_ParentListRequested);
            // 
            // labelNotTamedNoteTesting
            // 
            this.labelNotTamedNoteTesting.Location = new System.Drawing.Point(3, 481);
            this.labelNotTamedNoteTesting.Name = "labelNotTamedNoteTesting";
            this.labelNotTamedNoteTesting.Size = new System.Drawing.Size(295, 16);
            this.labelNotTamedNoteTesting.TabIndex = 41;
            this.labelNotTamedNoteTesting.Text = "*Creature is not yet tamed and may get better values then.";
            this.labelNotTamedNoteTesting.Visible = false;
            // 
            // label10
            // 
            this.label10.AutoSize = true;
            this.label10.Location = new System.Drawing.Point(126, 35);
            this.label10.Name = "label10";
            this.label10.Size = new System.Drawing.Size(71, 13);
            this.label10.TabIndex = 36;
            this.label10.Text = "Current Value";
            // 
            // statTestingTorpor
            // 
            this.statTestingTorpor.BackColor = System.Drawing.SystemColors.Control;
            this.statTestingTorpor.BreedingValue = 0D;
            this.statTestingTorpor.DomLevelZero = false;
            this.statTestingTorpor.ForeColor = System.Drawing.SystemColors.ControlText;
            this.statTestingTorpor.Input = 100D;
            this.statTestingTorpor.InputType = ARKBreedingStats.StatIOInputType.FinalValueInputType;
            this.statTestingTorpor.LevelDom = 0;
            this.statTestingTorpor.LevelWild = 0;
            this.statTestingTorpor.Location = new System.Drawing.Point(6, 401);
            this.statTestingTorpor.Name = "statTestingTorpor";
            this.statTestingTorpor.Percent = false;
            this.statTestingTorpor.Size = new System.Drawing.Size(295, 50);
            this.statTestingTorpor.Status = ARKBreedingStats.StatIOStatus.Neutral;
            this.statTestingTorpor.TabIndex = 35;
            this.statTestingTorpor.Unknown = false;
            // 
            // statTestingSpeed
            // 
            this.statTestingSpeed.BackColor = System.Drawing.SystemColors.Control;
            this.statTestingSpeed.BreedingValue = 0D;
            this.statTestingSpeed.DomLevelZero = false;
            this.statTestingSpeed.ForeColor = System.Drawing.SystemColors.ControlText;
            this.statTestingSpeed.Input = 100D;
            this.statTestingSpeed.InputType = ARKBreedingStats.StatIOInputType.FinalValueInputType;
            this.statTestingSpeed.LevelDom = 0;
            this.statTestingSpeed.LevelWild = 0;
            this.statTestingSpeed.Location = new System.Drawing.Point(6, 351);
            this.statTestingSpeed.Name = "statTestingSpeed";
            this.statTestingSpeed.Percent = false;
            this.statTestingSpeed.Size = new System.Drawing.Size(295, 50);
            this.statTestingSpeed.Status = ARKBreedingStats.StatIOStatus.Neutral;
            this.statTestingSpeed.TabIndex = 7;
            this.statTestingSpeed.Unknown = false;
            // 
            // statTestingDamage
            // 
            this.statTestingDamage.BackColor = System.Drawing.SystemColors.Control;
            this.statTestingDamage.BreedingValue = 0D;
            this.statTestingDamage.DomLevelZero = false;
            this.statTestingDamage.ForeColor = System.Drawing.SystemColors.ControlText;
            this.statTestingDamage.Input = 100D;
            this.statTestingDamage.InputType = ARKBreedingStats.StatIOInputType.FinalValueInputType;
            this.statTestingDamage.LevelDom = 0;
            this.statTestingDamage.LevelWild = 0;
            this.statTestingDamage.Location = new System.Drawing.Point(6, 301);
            this.statTestingDamage.Name = "statTestingDamage";
            this.statTestingDamage.Percent = false;
            this.statTestingDamage.Size = new System.Drawing.Size(295, 50);
            this.statTestingDamage.Status = ARKBreedingStats.StatIOStatus.Neutral;
            this.statTestingDamage.TabIndex = 6;
            this.statTestingDamage.Unknown = false;
            // 
            // statTestingWeight
            // 
            this.statTestingWeight.BackColor = System.Drawing.SystemColors.Control;
            this.statTestingWeight.BreedingValue = 0D;
            this.statTestingWeight.DomLevelZero = false;
            this.statTestingWeight.ForeColor = System.Drawing.SystemColors.ControlText;
            this.statTestingWeight.Input = 100D;
            this.statTestingWeight.InputType = ARKBreedingStats.StatIOInputType.FinalValueInputType;
            this.statTestingWeight.LevelDom = 0;
            this.statTestingWeight.LevelWild = 0;
            this.statTestingWeight.Location = new System.Drawing.Point(6, 251);
            this.statTestingWeight.Name = "statTestingWeight";
            this.statTestingWeight.Percent = false;
            this.statTestingWeight.Size = new System.Drawing.Size(295, 50);
            this.statTestingWeight.Status = ARKBreedingStats.StatIOStatus.Neutral;
            this.statTestingWeight.TabIndex = 5;
            this.statTestingWeight.Unknown = false;
            // 
            // statTestingFood
            // 
            this.statTestingFood.BackColor = System.Drawing.SystemColors.Control;
            this.statTestingFood.BreedingValue = 0D;
            this.statTestingFood.DomLevelZero = false;
            this.statTestingFood.ForeColor = System.Drawing.SystemColors.ControlText;
            this.statTestingFood.Input = 100D;
            this.statTestingFood.InputType = ARKBreedingStats.StatIOInputType.FinalValueInputType;
            this.statTestingFood.LevelDom = 0;
            this.statTestingFood.LevelWild = 0;
            this.statTestingFood.Location = new System.Drawing.Point(6, 201);
            this.statTestingFood.Name = "statTestingFood";
            this.statTestingFood.Percent = false;
            this.statTestingFood.Size = new System.Drawing.Size(295, 50);
            this.statTestingFood.Status = ARKBreedingStats.StatIOStatus.Neutral;
            this.statTestingFood.TabIndex = 4;
            this.statTestingFood.Unknown = false;
            // 
            // statTestingOxygen
            // 
            this.statTestingOxygen.BackColor = System.Drawing.SystemColors.Control;
            this.statTestingOxygen.BreedingValue = 0D;
            this.statTestingOxygen.DomLevelZero = false;
            this.statTestingOxygen.ForeColor = System.Drawing.SystemColors.ControlText;
            this.statTestingOxygen.Input = 100D;
            this.statTestingOxygen.InputType = ARKBreedingStats.StatIOInputType.FinalValueInputType;
            this.statTestingOxygen.LevelDom = 0;
            this.statTestingOxygen.LevelWild = 0;
            this.statTestingOxygen.Location = new System.Drawing.Point(6, 151);
            this.statTestingOxygen.Name = "statTestingOxygen";
            this.statTestingOxygen.Percent = false;
            this.statTestingOxygen.Size = new System.Drawing.Size(295, 50);
            this.statTestingOxygen.Status = ARKBreedingStats.StatIOStatus.Neutral;
            this.statTestingOxygen.TabIndex = 3;
            this.statTestingOxygen.Unknown = false;
            // 
            // statTestingStamina
            // 
            this.statTestingStamina.BackColor = System.Drawing.SystemColors.Control;
            this.statTestingStamina.BreedingValue = 0D;
            this.statTestingStamina.DomLevelZero = false;
            this.statTestingStamina.ForeColor = System.Drawing.SystemColors.ControlText;
            this.statTestingStamina.Input = 100D;
            this.statTestingStamina.InputType = ARKBreedingStats.StatIOInputType.FinalValueInputType;
            this.statTestingStamina.LevelDom = 0;
            this.statTestingStamina.LevelWild = 0;
            this.statTestingStamina.Location = new System.Drawing.Point(6, 101);
            this.statTestingStamina.Name = "statTestingStamina";
            this.statTestingStamina.Percent = false;
            this.statTestingStamina.Size = new System.Drawing.Size(295, 50);
            this.statTestingStamina.Status = ARKBreedingStats.StatIOStatus.Neutral;
            this.statTestingStamina.TabIndex = 2;
            this.statTestingStamina.Unknown = false;
            // 
            // statTestingHealth
            // 
            this.statTestingHealth.BackColor = System.Drawing.SystemColors.Control;
            this.statTestingHealth.BreedingValue = 0D;
            this.statTestingHealth.DomLevelZero = false;
            this.statTestingHealth.ForeColor = System.Drawing.SystemColors.ControlText;
            this.statTestingHealth.Input = 100D;
            this.statTestingHealth.InputType = ARKBreedingStats.StatIOInputType.FinalValueInputType;
            this.statTestingHealth.LevelDom = 0;
            this.statTestingHealth.LevelWild = 0;
            this.statTestingHealth.Location = new System.Drawing.Point(6, 51);
            this.statTestingHealth.Name = "statTestingHealth";
            this.statTestingHealth.Percent = false;
            this.statTestingHealth.Size = new System.Drawing.Size(295, 50);
            this.statTestingHealth.Status = ARKBreedingStats.StatIOStatus.Neutral;
            this.statTestingHealth.TabIndex = 1;
            this.statTestingHealth.Unknown = false;
            // 
            // tabPageExtractor
            // 
            this.tabPageExtractor.Controls.Add(this.creatureInfoInputExtractor);
            this.tabPageExtractor.Controls.Add(this.groupBox2);
            this.tabPageExtractor.Controls.Add(this.checkBoxQuickWildCheck);
            this.tabPageExtractor.Controls.Add(this.buttonExtractor2Tester);
            this.tabPageExtractor.Controls.Add(this.comboBoxCreatures);
            this.tabPageExtractor.Controls.Add(this.panelWildTamedAuto);
            this.tabPageExtractor.Controls.Add(this.labelHBV);
            this.tabPageExtractor.Controls.Add(this.panelSums);
            this.tabPageExtractor.Controls.Add(this.buttonClear);
            this.tabPageExtractor.Controls.Add(this.labelFootnote);
            this.tabPageExtractor.Controls.Add(this.checkBoxJustTamed);
            this.tabPageExtractor.Controls.Add(this.labelDoc);
            this.tabPageExtractor.Controls.Add(this.checkBoxAlreadyBred);
            this.tabPageExtractor.Controls.Add(this.groupBoxTE);
            this.tabPageExtractor.Controls.Add(this.buttonExtract);
            this.tabPageExtractor.Controls.Add(this.groupBoxPossibilities);
            this.tabPageExtractor.Controls.Add(this.label4);
            this.tabPageExtractor.Controls.Add(this.labelHeaderW);
            this.tabPageExtractor.Controls.Add(this.labelHeaderD);
            this.tabPageExtractor.Controls.Add(this.numericUpDownLevel);
            this.tabPageExtractor.Controls.Add(this.statIOStamina);
            this.tabPageExtractor.Controls.Add(this.statIOOxygen);
            this.tabPageExtractor.Controls.Add(this.statIOHealth);
            this.tabPageExtractor.Controls.Add(this.statIOFood);
            this.tabPageExtractor.Controls.Add(this.statIOSpeed);
            this.tabPageExtractor.Controls.Add(this.statIOWeight);
            this.tabPageExtractor.Controls.Add(this.statIOTorpor);
            this.tabPageExtractor.Controls.Add(this.statIODamage);
            this.tabPageExtractor.Location = new System.Drawing.Point(4, 22);
            this.tabPageExtractor.Name = "tabPageExtractor";
            this.tabPageExtractor.Padding = new System.Windows.Forms.Padding(3);
            this.tabPageExtractor.Size = new System.Drawing.Size(728, 532);
            this.tabPageExtractor.TabIndex = 0;
            this.tabPageExtractor.Text = "Extractor";
            this.tabPageExtractor.UseVisualStyleBackColor = true;
            // 
            // creatureInfoInputExtractor
            // 
            this.creatureInfoInputExtractor.CreatureGender = ARKBreedingStats.Gender.Unknown;
            this.creatureInfoInputExtractor.CreatureName = "";
            this.creatureInfoInputExtractor.CreatureNote = "";
            this.creatureInfoInputExtractor.CreatureOwner = "";
            this.creatureInfoInputExtractor.CreatureStatus = ARKBreedingStats.CreatureStatus.Available;
            this.creatureInfoInputExtractor.father = null;
            this.creatureInfoInputExtractor.Location = new System.Drawing.Point(307, 235);
            this.creatureInfoInputExtractor.mother = null;
            this.creatureInfoInputExtractor.Name = "creatureInfoInputExtractor";
            this.creatureInfoInputExtractor.Size = new System.Drawing.Size(229, 191);
            this.creatureInfoInputExtractor.TabIndex = 45;
            this.creatureInfoInputExtractor.Add2Library_Clicked += new ARKBreedingStats.CreatureInfoInput.Add2LibraryClickedEventHandler(this.creatureInfoInput1_Add2Library_Clicked);
            this.creatureInfoInputExtractor.ParentListRequested += new ARKBreedingStats.CreatureInfoInput.RequestParentListEventHandler(this.creatureInfoInput_ParentListRequested);
            // 
            // groupBox2
            // 
            this.groupBox2.Controls.Add(this.buttonCopyClipboard);
            this.groupBox2.Controls.Add(this.panel1);
            this.groupBox2.Location = new System.Drawing.Point(307, 432);
            this.groupBox2.Name = "groupBox2";
            this.groupBox2.Size = new System.Drawing.Size(174, 97);
            this.groupBox2.TabIndex = 44;
            this.groupBox2.TabStop = false;
            this.groupBox2.Text = "Export";
            // 
            // checkBoxQuickWildCheck
            // 
            this.checkBoxQuickWildCheck.AutoSize = true;
            this.checkBoxQuickWildCheck.Location = new System.Drawing.Point(307, 12);
            this.checkBoxQuickWildCheck.Name = "checkBoxQuickWildCheck";
            this.checkBoxQuickWildCheck.Size = new System.Drawing.Size(155, 17);
            this.checkBoxQuickWildCheck.TabIndex = 43;
            this.checkBoxQuickWildCheck.Text = "Quick Wild-Creature Check";
            this.checkBoxQuickWildCheck.UseVisualStyleBackColor = true;
            this.checkBoxQuickWildCheck.CheckedChanged += new System.EventHandler(this.checkBoxQuickWildCheck_CheckedChanged);
            // 
            // buttonExtractor2Tester
            // 
            this.buttonExtractor2Tester.Location = new System.Drawing.Point(548, 501);
            this.buttonExtractor2Tester.Name = "buttonExtractor2Tester";
            this.buttonExtractor2Tester.Size = new System.Drawing.Size(161, 23);
            this.buttonExtractor2Tester.TabIndex = 42;
            this.buttonExtractor2Tester.Text = "Copy Levels to Tester";
            this.buttonExtractor2Tester.UseVisualStyleBackColor = true;
            this.buttonExtractor2Tester.Click += new System.EventHandler(this.buttonExtractor2Tester_Click);
            // 
            // statIOStamina
            // 
            this.statIOStamina.BackColor = System.Drawing.SystemColors.Control;
            this.statIOStamina.BreedingValue = 0D;
            this.statIOStamina.DomLevelZero = false;
            this.statIOStamina.ForeColor = System.Drawing.SystemColors.ControlText;
            this.statIOStamina.Input = 100D;
            this.statIOStamina.InputType = ARKBreedingStats.StatIOInputType.FinalValueInputType;
            this.statIOStamina.LevelDom = 0;
            this.statIOStamina.LevelWild = 0;
            this.statIOStamina.Location = new System.Drawing.Point(6, 101);
            this.statIOStamina.Name = "statIOStamina";
            this.statIOStamina.Percent = false;
            this.statIOStamina.Size = new System.Drawing.Size(295, 50);
            this.statIOStamina.Status = ARKBreedingStats.StatIOStatus.Neutral;
            this.statIOStamina.TabIndex = 3;
            this.statIOStamina.Unknown = false;
            this.statIOStamina.Click += new System.EventHandler(this.statIO_Click);
            // 
            // statIOOxygen
            // 
            this.statIOOxygen.BackColor = System.Drawing.SystemColors.Control;
            this.statIOOxygen.BreedingValue = 0D;
            this.statIOOxygen.DomLevelZero = false;
            this.statIOOxygen.ForeColor = System.Drawing.SystemColors.ControlText;
            this.statIOOxygen.Input = 100D;
            this.statIOOxygen.InputType = ARKBreedingStats.StatIOInputType.FinalValueInputType;
            this.statIOOxygen.LevelDom = 0;
            this.statIOOxygen.LevelWild = 0;
            this.statIOOxygen.Location = new System.Drawing.Point(6, 151);
            this.statIOOxygen.Name = "statIOOxygen";
            this.statIOOxygen.Percent = false;
            this.statIOOxygen.Size = new System.Drawing.Size(295, 50);
            this.statIOOxygen.Status = ARKBreedingStats.StatIOStatus.Neutral;
            this.statIOOxygen.TabIndex = 4;
            this.statIOOxygen.Unknown = false;
            this.statIOOxygen.Click += new System.EventHandler(this.statIO_Click);
            // 
            // statIOHealth
            // 
            this.statIOHealth.BackColor = System.Drawing.SystemColors.Control;
            this.statIOHealth.BreedingValue = 0D;
            this.statIOHealth.DomLevelZero = false;
            this.statIOHealth.ForeColor = System.Drawing.SystemColors.ControlText;
            this.statIOHealth.Input = 100D;
            this.statIOHealth.InputType = ARKBreedingStats.StatIOInputType.FinalValueInputType;
            this.statIOHealth.LevelDom = 0;
            this.statIOHealth.LevelWild = 0;
            this.statIOHealth.Location = new System.Drawing.Point(6, 51);
            this.statIOHealth.Name = "statIOHealth";
            this.statIOHealth.Percent = false;
            this.statIOHealth.Size = new System.Drawing.Size(295, 50);
            this.statIOHealth.Status = ARKBreedingStats.StatIOStatus.Neutral;
            this.statIOHealth.TabIndex = 2;
            this.statIOHealth.Unknown = false;
            this.statIOHealth.Click += new System.EventHandler(this.statIO_Click);
            // 
            // statIOFood
            // 
            this.statIOFood.BackColor = System.Drawing.SystemColors.Control;
            this.statIOFood.BreedingValue = 0D;
            this.statIOFood.DomLevelZero = false;
            this.statIOFood.ForeColor = System.Drawing.SystemColors.ControlText;
            this.statIOFood.Input = 100D;
            this.statIOFood.InputType = ARKBreedingStats.StatIOInputType.FinalValueInputType;
            this.statIOFood.LevelDom = 0;
            this.statIOFood.LevelWild = 0;
            this.statIOFood.Location = new System.Drawing.Point(6, 201);
            this.statIOFood.Name = "statIOFood";
            this.statIOFood.Percent = false;
            this.statIOFood.Size = new System.Drawing.Size(295, 50);
            this.statIOFood.Status = ARKBreedingStats.StatIOStatus.Neutral;
            this.statIOFood.TabIndex = 5;
            this.statIOFood.Unknown = false;
            this.statIOFood.Click += new System.EventHandler(this.statIO_Click);
            // 
            // statIOSpeed
            // 
            this.statIOSpeed.BackColor = System.Drawing.SystemColors.Control;
            this.statIOSpeed.BreedingValue = 0D;
            this.statIOSpeed.DomLevelZero = false;
            this.statIOSpeed.ForeColor = System.Drawing.SystemColors.ControlText;
            this.statIOSpeed.Input = 100D;
            this.statIOSpeed.InputType = ARKBreedingStats.StatIOInputType.FinalValueInputType;
            this.statIOSpeed.LevelDom = 0;
            this.statIOSpeed.LevelWild = 0;
            this.statIOSpeed.Location = new System.Drawing.Point(6, 351);
            this.statIOSpeed.Name = "statIOSpeed";
            this.statIOSpeed.Percent = false;
            this.statIOSpeed.Size = new System.Drawing.Size(295, 50);
            this.statIOSpeed.Status = ARKBreedingStats.StatIOStatus.Neutral;
            this.statIOSpeed.TabIndex = 8;
            this.statIOSpeed.Unknown = false;
            this.statIOSpeed.Click += new System.EventHandler(this.statIO_Click);
            // 
            // statIOWeight
            // 
            this.statIOWeight.BackColor = System.Drawing.SystemColors.Control;
            this.statIOWeight.BreedingValue = 0D;
            this.statIOWeight.DomLevelZero = false;
            this.statIOWeight.ForeColor = System.Drawing.SystemColors.ControlText;
            this.statIOWeight.Input = 100D;
            this.statIOWeight.InputType = ARKBreedingStats.StatIOInputType.FinalValueInputType;
            this.statIOWeight.LevelDom = 0;
            this.statIOWeight.LevelWild = 0;
            this.statIOWeight.Location = new System.Drawing.Point(6, 251);
            this.statIOWeight.Name = "statIOWeight";
            this.statIOWeight.Percent = false;
            this.statIOWeight.Size = new System.Drawing.Size(295, 50);
            this.statIOWeight.Status = ARKBreedingStats.StatIOStatus.Neutral;
            this.statIOWeight.TabIndex = 6;
            this.statIOWeight.Unknown = false;
            this.statIOWeight.Click += new System.EventHandler(this.statIO_Click);
            // 
            // statIOTorpor
            // 
            this.statIOTorpor.BackColor = System.Drawing.SystemColors.Control;
            this.statIOTorpor.BreedingValue = 0D;
            this.statIOTorpor.DomLevelZero = false;
            this.statIOTorpor.ForeColor = System.Drawing.SystemColors.ControlText;
            this.statIOTorpor.Input = 100D;
            this.statIOTorpor.InputType = ARKBreedingStats.StatIOInputType.FinalValueInputType;
            this.statIOTorpor.LevelDom = 0;
            this.statIOTorpor.LevelWild = 0;
            this.statIOTorpor.Location = new System.Drawing.Point(6, 401);
            this.statIOTorpor.Name = "statIOTorpor";
            this.statIOTorpor.Percent = false;
            this.statIOTorpor.Size = new System.Drawing.Size(295, 50);
            this.statIOTorpor.Status = ARKBreedingStats.StatIOStatus.Neutral;
            this.statIOTorpor.TabIndex = 9;
            this.statIOTorpor.Unknown = false;
            // 
            // statIODamage
            // 
            this.statIODamage.BackColor = System.Drawing.SystemColors.Control;
            this.statIODamage.BreedingValue = 0D;
            this.statIODamage.DomLevelZero = false;
            this.statIODamage.ForeColor = System.Drawing.SystemColors.ControlText;
            this.statIODamage.Input = 100D;
            this.statIODamage.InputType = ARKBreedingStats.StatIOInputType.FinalValueInputType;
            this.statIODamage.LevelDom = 0;
            this.statIODamage.LevelWild = 0;
            this.statIODamage.Location = new System.Drawing.Point(6, 301);
            this.statIODamage.Name = "statIODamage";
            this.statIODamage.Percent = false;
            this.statIODamage.Size = new System.Drawing.Size(295, 50);
            this.statIODamage.Status = ARKBreedingStats.StatIOStatus.Neutral;
            this.statIODamage.TabIndex = 7;
            this.statIODamage.Unknown = false;
            this.statIODamage.Click += new System.EventHandler(this.statIO_Click);
            // 
            // tabPageLibrary
            // 
            this.tabPageLibrary.Controls.Add(this.tableLayoutPanelLibrary);
            this.tabPageLibrary.Location = new System.Drawing.Point(4, 22);
            this.tabPageLibrary.Name = "tabPageLibrary";
            this.tabPageLibrary.Padding = new System.Windows.Forms.Padding(3);
            this.tabPageLibrary.Size = new System.Drawing.Size(728, 532);
            this.tabPageLibrary.TabIndex = 2;
            this.tabPageLibrary.Text = "Library";
            this.tabPageLibrary.UseVisualStyleBackColor = true;
            // 
            // tableLayoutPanelLibrary
            // 
            this.tableLayoutPanelLibrary.ColumnCount = 2;
            this.tableLayoutPanelLibrary.ColumnStyles.Add(new System.Windows.Forms.ColumnStyle(System.Windows.Forms.SizeType.Absolute, 201F));
            this.tableLayoutPanelLibrary.ColumnStyles.Add(new System.Windows.Forms.ColumnStyle(System.Windows.Forms.SizeType.Percent, 100F));
            this.tableLayoutPanelLibrary.Controls.Add(this.tabControlLibFilter, 0, 1);
            this.tableLayoutPanelLibrary.Controls.Add(this.listViewLibrary, 1, 0);
            this.tableLayoutPanelLibrary.Controls.Add(this.creatureBoxListView, 0, 0);
            this.tableLayoutPanelLibrary.Dock = System.Windows.Forms.DockStyle.Fill;
            this.tableLayoutPanelLibrary.Location = new System.Drawing.Point(3, 3);
            this.tableLayoutPanelLibrary.Name = "tableLayoutPanelLibrary";
            this.tableLayoutPanelLibrary.RowCount = 2;
            this.tableLayoutPanelLibrary.RowStyles.Add(new System.Windows.Forms.RowStyle(System.Windows.Forms.SizeType.Absolute, 396F));
            this.tableLayoutPanelLibrary.RowStyles.Add(new System.Windows.Forms.RowStyle(System.Windows.Forms.SizeType.Percent, 100F));
            this.tableLayoutPanelLibrary.Size = new System.Drawing.Size(722, 526);
            this.tableLayoutPanelLibrary.TabIndex = 4;
            // 
            // tabControlLibFilter
            // 
            this.tabControlLibFilter.Controls.Add(this.tabPage1);
            this.tabControlLibFilter.Controls.Add(this.tabPage2);
            this.tabControlLibFilter.Controls.Add(this.tabPage3);
            this.tabControlLibFilter.Controls.Add(this.tabPage4);
            this.tabControlLibFilter.Dock = System.Windows.Forms.DockStyle.Fill;
            this.tabControlLibFilter.Location = new System.Drawing.Point(3, 399);
            this.tabControlLibFilter.Name = "tabControlLibFilter";
            this.tabControlLibFilter.SelectedIndex = 0;
            this.tabControlLibFilter.Size = new System.Drawing.Size(195, 124);
            this.tabControlLibFilter.TabIndex = 5;
            // 
            // tabPage1
            // 
            this.tabPage1.Controls.Add(this.listBoxSpeciesLib);
            this.tabPage1.Location = new System.Drawing.Point(4, 22);
            this.tabPage1.Name = "tabPage1";
            this.tabPage1.Padding = new System.Windows.Forms.Padding(3);
            this.tabPage1.Size = new System.Drawing.Size(187, 98);
            this.tabPage1.TabIndex = 0;
            this.tabPage1.Text = "Species";
            this.tabPage1.UseVisualStyleBackColor = true;
            // 
            // listBoxSpeciesLib
            // 
            this.listBoxSpeciesLib.Dock = System.Windows.Forms.DockStyle.Fill;
            this.listBoxSpeciesLib.FormattingEnabled = true;
            this.listBoxSpeciesLib.Location = new System.Drawing.Point(3, 3);
            this.listBoxSpeciesLib.Name = "listBoxSpeciesLib";
            this.listBoxSpeciesLib.Size = new System.Drawing.Size(181, 92);
            this.listBoxSpeciesLib.TabIndex = 0;
            this.listBoxSpeciesLib.SelectedIndexChanged += new System.EventHandler(this.listBoxSpeciesLib_SelectedIndexChanged);
            // 
            // tabPage2
            // 
            this.tabPage2.Controls.Add(this.checkedListBoxOwner);
            this.tabPage2.Location = new System.Drawing.Point(4, 22);
            this.tabPage2.Name = "tabPage2";
            this.tabPage2.Padding = new System.Windows.Forms.Padding(3);
            this.tabPage2.Size = new System.Drawing.Size(187, 98);
            this.tabPage2.TabIndex = 1;
            this.tabPage2.Text = "Owner";
            this.tabPage2.UseVisualStyleBackColor = true;
            // 
            // checkedListBoxOwner
            // 
            this.checkedListBoxOwner.CheckOnClick = true;
            this.checkedListBoxOwner.Dock = System.Windows.Forms.DockStyle.Fill;
            this.checkedListBoxOwner.FormattingEnabled = true;
            this.checkedListBoxOwner.Location = new System.Drawing.Point(3, 3);
            this.checkedListBoxOwner.Name = "checkedListBoxOwner";
            this.checkedListBoxOwner.Size = new System.Drawing.Size(181, 92);
            this.checkedListBoxOwner.TabIndex = 0;
            this.checkedListBoxOwner.ItemCheck += new System.Windows.Forms.ItemCheckEventHandler(this.checkedListBoxOwner_ItemCheck);
            // 
            // tabPage3
            // 
            this.tabPage3.Controls.Add(this.tableLayoutPanel2);
            this.tabPage3.Location = new System.Drawing.Point(4, 22);
            this.tabPage3.Name = "tabPage3";
            this.tabPage3.Padding = new System.Windows.Forms.Padding(3);
            this.tabPage3.Size = new System.Drawing.Size(187, 98);
            this.tabPage3.TabIndex = 2;
            this.tabPage3.Text = "Stats";
            this.tabPage3.UseVisualStyleBackColor = true;
            // 
            // tableLayoutPanel2
            // 
            this.tableLayoutPanel2.ColumnCount = 1;
            this.tableLayoutPanel2.ColumnStyles.Add(new System.Windows.Forms.ColumnStyle(System.Windows.Forms.SizeType.Percent, 100F));
            this.tableLayoutPanel2.Controls.Add(this.checkedListBoxConsiderStatTop, 0, 1);
            this.tableLayoutPanel2.Controls.Add(this.buttonRecalculateTops, 0, 2);
            this.tableLayoutPanel2.Controls.Add(this.label17, 0, 0);
            this.tableLayoutPanel2.Dock = System.Windows.Forms.DockStyle.Fill;
            this.tableLayoutPanel2.Location = new System.Drawing.Point(3, 3);
            this.tableLayoutPanel2.Name = "tableLayoutPanel2";
            this.tableLayoutPanel2.RowCount = 3;
            this.tableLayoutPanel2.RowStyles.Add(new System.Windows.Forms.RowStyle(System.Windows.Forms.SizeType.Absolute, 32F));
            this.tableLayoutPanel2.RowStyles.Add(new System.Windows.Forms.RowStyle(System.Windows.Forms.SizeType.Percent, 100F));
            this.tableLayoutPanel2.RowStyles.Add(new System.Windows.Forms.RowStyle(System.Windows.Forms.SizeType.Absolute, 29F));
            this.tableLayoutPanel2.Size = new System.Drawing.Size(181, 92);
            this.tableLayoutPanel2.TabIndex = 0;
            // 
            // checkedListBoxConsiderStatTop
            // 
            this.checkedListBoxConsiderStatTop.CheckOnClick = true;
            this.checkedListBoxConsiderStatTop.Dock = System.Windows.Forms.DockStyle.Fill;
            this.checkedListBoxConsiderStatTop.FormattingEnabled = true;
            this.checkedListBoxConsiderStatTop.Items.AddRange(new object[] {
            "Health",
            "Stamina",
            "Oxygen",
            "Food",
            "Weight",
            "Damage",
            "Speed",
            "Torpor"});
            this.checkedListBoxConsiderStatTop.Location = new System.Drawing.Point(3, 35);
            this.checkedListBoxConsiderStatTop.Name = "checkedListBoxConsiderStatTop";
            this.checkedListBoxConsiderStatTop.Size = new System.Drawing.Size(175, 25);
            this.checkedListBoxConsiderStatTop.TabIndex = 3;
            // 
            // buttonRecalculateTops
            // 
            this.buttonRecalculateTops.Dock = System.Windows.Forms.DockStyle.Fill;
            this.buttonRecalculateTops.Location = new System.Drawing.Point(3, 66);
            this.buttonRecalculateTops.Name = "buttonRecalculateTops";
            this.buttonRecalculateTops.Size = new System.Drawing.Size(175, 23);
            this.buttonRecalculateTops.TabIndex = 2;
            this.buttonRecalculateTops.Text = "Apply";
            this.buttonRecalculateTops.UseVisualStyleBackColor = true;
            this.buttonRecalculateTops.Click += new System.EventHandler(this.buttonRecalculateTops_Click);
            // 
            // label17
            // 
            this.label17.AutoSize = true;
            this.label17.Location = new System.Drawing.Point(3, 0);
            this.label17.Name = "label17";
            this.label17.Size = new System.Drawing.Size(171, 26);
            this.label17.TabIndex = 4;
            this.label17.Text = "Select the stats considered for the TopStat-Calculation and Coloring";
            // 
            // tabPage4
            // 
            this.tabPage4.Controls.Add(this.checkBoxShowUnavailableCreatures);
            this.tabPage4.Controls.Add(this.checkBoxShowDead);
            this.tabPage4.Location = new System.Drawing.Point(4, 22);
            this.tabPage4.Name = "tabPage4";
            this.tabPage4.Padding = new System.Windows.Forms.Padding(3);
            this.tabPage4.Size = new System.Drawing.Size(187, 98);
            this.tabPage4.TabIndex = 3;
            this.tabPage4.Text = "Other";
            this.tabPage4.UseVisualStyleBackColor = true;
            // 
            // checkBoxShowUnavailableCreatures
            // 
            this.checkBoxShowUnavailableCreatures.AutoSize = true;
            this.checkBoxShowUnavailableCreatures.Location = new System.Drawing.Point(6, 29);
            this.checkBoxShowUnavailableCreatures.Name = "checkBoxShowUnavailableCreatures";
            this.checkBoxShowUnavailableCreatures.Size = new System.Drawing.Size(160, 17);
            this.checkBoxShowUnavailableCreatures.TabIndex = 1;
            this.checkBoxShowUnavailableCreatures.Text = "Show Unavailable Creatures";
            this.checkBoxShowUnavailableCreatures.UseVisualStyleBackColor = true;
            this.checkBoxShowUnavailableCreatures.CheckedChanged += new System.EventHandler(this.checkBoxShowUnavailableCreatures_CheckedChanged);
            // 
            // checkBoxShowDead
            // 
            this.checkBoxShowDead.AutoSize = true;
            this.checkBoxShowDead.Location = new System.Drawing.Point(6, 6);
            this.checkBoxShowDead.Name = "checkBoxShowDead";
            this.checkBoxShowDead.Size = new System.Drawing.Size(130, 17);
            this.checkBoxShowDead.TabIndex = 0;
            this.checkBoxShowDead.Text = "Show Dead Creatures";
            this.checkBoxShowDead.UseVisualStyleBackColor = true;
            this.checkBoxShowDead.CheckedChanged += new System.EventHandler(this.checkBoxShowDead_CheckedChanged);
            // 
            // listViewLibrary
            // 
            this.listViewLibrary.Columns.AddRange(new System.Windows.Forms.ColumnHeader[] {
            this.columnHeaderName,
            this.columnHeaderOwner,
            this.columnHeaderGender,
            this.columnHeaderTopness,
            this.columnHeaderTopStatsNr,
            this.columnHeaderGen,
            this.columnHeaderFound,
            this.columnHeaderHP,
            this.columnHeaderSt,
            this.columnHeaderOx,
            this.columnHeaderFo,
            this.columnHeaderWe,
            this.columnHeaderDm,
            this.columnHeaderSp,
            this.columnHeaderTo});
            this.listViewLibrary.Dock = System.Windows.Forms.DockStyle.Fill;
            this.listViewLibrary.FullRowSelect = true;
            this.listViewLibrary.HideSelection = false;
            this.listViewLibrary.Location = new System.Drawing.Point(204, 3);
            this.listViewLibrary.Name = "listViewLibrary";
            this.tableLayoutPanelLibrary.SetRowSpan(this.listViewLibrary, 2);
            this.listViewLibrary.Size = new System.Drawing.Size(515, 520);
            this.listViewLibrary.TabIndex = 2;
            this.listViewLibrary.UseCompatibleStateImageBehavior = false;
            this.listViewLibrary.View = System.Windows.Forms.View.Details;
            this.listViewLibrary.ColumnClick += new System.Windows.Forms.ColumnClickEventHandler(this.listViewLibrary_ColumnClick);
            this.listViewLibrary.SelectedIndexChanged += new System.EventHandler(this.listViewLibrary_SelectedIndexChanged);
            this.listViewLibrary.KeyUp += new System.Windows.Forms.KeyEventHandler(this.listViewLibrary_KeyUp);
            this.listViewLibrary.MouseClick += new System.Windows.Forms.MouseEventHandler(this.listViewLibrary_MouseClick);
            // 
            // columnHeaderName
            // 
            this.columnHeaderName.Text = "Name";
            this.columnHeaderName.Width = 97;
            // 
            // columnHeaderOwner
            // 
            this.columnHeaderOwner.Text = "Owner";
            this.columnHeaderOwner.Width = 48;
            // 
            // columnHeaderGender
            // 
            this.columnHeaderGender.Text = "G";
            this.columnHeaderGender.TextAlign = System.Windows.Forms.HorizontalAlignment.Center;
            this.columnHeaderGender.Width = 22;
            // 
            // columnHeaderTopness
            // 
            this.columnHeaderTopness.DisplayIndex = 12;
            this.columnHeaderTopness.Text = "Tp%";
            this.columnHeaderTopness.TextAlign = System.Windows.Forms.HorizontalAlignment.Right;
            this.columnHeaderTopness.Width = 33;
            // 
            // columnHeaderTopStatsNr
            // 
            this.columnHeaderTopStatsNr.DisplayIndex = 11;
            this.columnHeaderTopStatsNr.Text = "Top";
            this.columnHeaderTopStatsNr.TextAlign = System.Windows.Forms.HorizontalAlignment.Right;
            this.columnHeaderTopStatsNr.Width = 31;
            // 
            // columnHeaderGen
            // 
            this.columnHeaderGen.DisplayIndex = 13;
            this.columnHeaderGen.Text = "Gen";
            this.columnHeaderGen.TextAlign = System.Windows.Forms.HorizontalAlignment.Center;
            this.columnHeaderGen.Width = 34;
            // 
            // columnHeaderFound
            // 
            this.columnHeaderFound.DisplayIndex = 14;
            this.columnHeaderFound.Text = "LW";
            this.columnHeaderFound.Width = 30;
            // 
            // columnHeaderHP
            // 
            this.columnHeaderHP.DisplayIndex = 3;
            this.columnHeaderHP.Text = "HP";
            this.columnHeaderHP.TextAlign = System.Windows.Forms.HorizontalAlignment.Right;
            this.columnHeaderHP.Width = 30;
            // 
            // columnHeaderSt
            // 
            this.columnHeaderSt.DisplayIndex = 4;
            this.columnHeaderSt.Text = "St";
            this.columnHeaderSt.TextAlign = System.Windows.Forms.HorizontalAlignment.Right;
            this.columnHeaderSt.Width = 30;
            // 
            // columnHeaderOx
            // 
            this.columnHeaderOx.DisplayIndex = 5;
            this.columnHeaderOx.Text = "Ox";
            this.columnHeaderOx.TextAlign = System.Windows.Forms.HorizontalAlignment.Right;
            this.columnHeaderOx.Width = 30;
            // 
            // columnHeaderFo
            // 
            this.columnHeaderFo.DisplayIndex = 6;
            this.columnHeaderFo.Text = "Fo";
            this.columnHeaderFo.TextAlign = System.Windows.Forms.HorizontalAlignment.Right;
            this.columnHeaderFo.Width = 30;
            // 
            // columnHeaderWe
            // 
            this.columnHeaderWe.DisplayIndex = 7;
            this.columnHeaderWe.Text = "We";
            this.columnHeaderWe.TextAlign = System.Windows.Forms.HorizontalAlignment.Right;
            this.columnHeaderWe.Width = 30;
            // 
            // columnHeaderDm
            // 
            this.columnHeaderDm.DisplayIndex = 8;
            this.columnHeaderDm.Text = "Dm";
            this.columnHeaderDm.TextAlign = System.Windows.Forms.HorizontalAlignment.Right;
            this.columnHeaderDm.Width = 30;
            // 
            // columnHeaderSp
            // 
            this.columnHeaderSp.DisplayIndex = 9;
            this.columnHeaderSp.Text = "Sp";
            this.columnHeaderSp.TextAlign = System.Windows.Forms.HorizontalAlignment.Right;
            this.columnHeaderSp.Width = 30;
            // 
            // columnHeaderTo
            // 
            this.columnHeaderTo.DisplayIndex = 10;
            this.columnHeaderTo.Text = "To";
            this.columnHeaderTo.TextAlign = System.Windows.Forms.HorizontalAlignment.Right;
            this.columnHeaderTo.Width = 30;
            // 
            // creatureBoxListView
            // 
            this.creatureBoxListView.Location = new System.Drawing.Point(3, 3);
            this.creatureBoxListView.Name = "creatureBoxListView";
            this.creatureBoxListView.Size = new System.Drawing.Size(195, 390);
            this.creatureBoxListView.TabIndex = 0;
            this.creatureBoxListView.Changed += new ARKBreedingStats.CreatureBox.ChangedEventHandler(this.creatureBoxListView_Changed);
            this.creatureBoxListView.GiveParents += new ARKBreedingStats.CreatureBox.EventHandler(this.creatureBoxListView_FindParents);
            // 
            // tabPageBreedingPlan
            // 
            this.tabPageBreedingPlan.Controls.Add(this.tableLayoutPanel3);
            this.tabPageBreedingPlan.Location = new System.Drawing.Point(4, 22);
            this.tabPageBreedingPlan.Name = "tabPageBreedingPlan";
            this.tabPageBreedingPlan.Padding = new System.Windows.Forms.Padding(3);
            this.tabPageBreedingPlan.Size = new System.Drawing.Size(728, 532);
            this.tabPageBreedingPlan.TabIndex = 4;
            this.tabPageBreedingPlan.Text = "Breeding Plan";
            this.tabPageBreedingPlan.UseVisualStyleBackColor = true;
            // 
            // tableLayoutPanel3
            // 
            this.tableLayoutPanel3.ColumnCount = 3;
            this.tableLayoutPanel3.ColumnStyles.Add(new System.Windows.Forms.ColumnStyle(System.Windows.Forms.SizeType.Absolute, 100F));
            this.tableLayoutPanel3.ColumnStyles.Add(new System.Windows.Forms.ColumnStyle(System.Windows.Forms.SizeType.Absolute, 100F));
            this.tableLayoutPanel3.ColumnStyles.Add(new System.Windows.Forms.ColumnStyle(System.Windows.Forms.SizeType.Percent, 100F));
            this.tableLayoutPanel3.Controls.Add(this.groupBox3, 0, 0);
            this.tableLayoutPanel3.Controls.Add(this.breedingPlan1, 2, 0);
            this.tableLayoutPanel3.Controls.Add(this.buttonDetBestBreeding, 0, 2);
            this.tableLayoutPanel3.Controls.Add(this.groupBox4, 1, 1);
            this.tableLayoutPanel3.Controls.Add(this.statWeighting1, 0, 1);
            this.tableLayoutPanel3.Dock = System.Windows.Forms.DockStyle.Fill;
            this.tableLayoutPanel3.Location = new System.Drawing.Point(3, 3);
            this.tableLayoutPanel3.Name = "tableLayoutPanel3";
            this.tableLayoutPanel3.RowCount = 3;
            this.tableLayoutPanel3.RowStyles.Add(new System.Windows.Forms.RowStyle(System.Windows.Forms.SizeType.Percent, 100F));
            this.tableLayoutPanel3.RowStyles.Add(new System.Windows.Forms.RowStyle(System.Windows.Forms.SizeType.Absolute, 207F));
            this.tableLayoutPanel3.RowStyles.Add(new System.Windows.Forms.RowStyle(System.Windows.Forms.SizeType.Absolute, 30F));
            this.tableLayoutPanel3.Size = new System.Drawing.Size(722, 526);
            this.tableLayoutPanel3.TabIndex = 1;
            // 
            // groupBox3
            // 
            this.tableLayoutPanel3.SetColumnSpan(this.groupBox3, 2);
            this.groupBox3.Controls.Add(this.listBoxBreedingPlanSpecies);
            this.groupBox3.Dock = System.Windows.Forms.DockStyle.Fill;
            this.groupBox3.Location = new System.Drawing.Point(3, 3);
            this.groupBox3.Name = "groupBox3";
            this.groupBox3.Size = new System.Drawing.Size(194, 283);
            this.groupBox3.TabIndex = 1;
            this.groupBox3.TabStop = false;
            this.groupBox3.Text = "Species";
            // 
            // listBoxBreedingPlanSpecies
            // 
            this.listBoxBreedingPlanSpecies.Dock = System.Windows.Forms.DockStyle.Fill;
            this.listBoxBreedingPlanSpecies.FormattingEnabled = true;
            this.listBoxBreedingPlanSpecies.Location = new System.Drawing.Point(3, 16);
            this.listBoxBreedingPlanSpecies.Name = "listBoxBreedingPlanSpecies";
            this.listBoxBreedingPlanSpecies.Size = new System.Drawing.Size(188, 264);
            this.listBoxBreedingPlanSpecies.TabIndex = 0;
            this.listBoxBreedingPlanSpecies.SelectedIndexChanged += new System.EventHandler(this.listBoxBreedingPlanSpecies_SelectedIndexChanged);
            // 
            // breedingPlan1
            // 
            this.breedingPlan1.AutoScroll = true;
            this.breedingPlan1.Dock = System.Windows.Forms.DockStyle.Fill;
            this.breedingPlan1.Location = new System.Drawing.Point(203, 3);
            this.breedingPlan1.Name = "breedingPlan1";
            this.tableLayoutPanel3.SetRowSpan(this.breedingPlan1, 3);
            this.breedingPlan1.Size = new System.Drawing.Size(516, 520);
            this.breedingPlan1.TabIndex = 2;
            // 
            // buttonDetBestBreeding
            // 
            this.tableLayoutPanel3.SetColumnSpan(this.buttonDetBestBreeding, 2);
            this.buttonDetBestBreeding.Dock = System.Windows.Forms.DockStyle.Fill;
            this.buttonDetBestBreeding.Location = new System.Drawing.Point(3, 499);
            this.buttonDetBestBreeding.Name = "buttonDetBestBreeding";
            this.buttonDetBestBreeding.Size = new System.Drawing.Size(194, 24);
            this.buttonDetBestBreeding.TabIndex = 5;
            this.buttonDetBestBreeding.Text = "Apply new Weightings";
            this.buttonDetBestBreeding.UseVisualStyleBackColor = true;
            this.buttonDetBestBreeding.Click += new System.EventHandler(this.buttonDetBestBreeding_Click);
            // 
            // groupBox4
            // 
            this.groupBox4.Controls.Add(this.radioButtonBPHighStats);
            this.groupBox4.Controls.Add(this.radioButtonBPTopStats);
            this.groupBox4.Dock = System.Windows.Forms.DockStyle.Fill;
            this.groupBox4.Location = new System.Drawing.Point(103, 292);
            this.groupBox4.Name = "groupBox4";
            this.groupBox4.Size = new System.Drawing.Size(94, 201);
            this.groupBox4.TabIndex = 6;
            this.groupBox4.TabStop = false;
            this.groupBox4.Text = "Breeding-Mode";
            // 
            // radioButtonBPHighStats
            // 
            this.radioButtonBPHighStats.AutoSize = true;
            this.radioButtonBPHighStats.Location = new System.Drawing.Point(6, 42);
            this.radioButtonBPHighStats.Name = "radioButtonBPHighStats";
            this.radioButtonBPHighStats.Size = new System.Drawing.Size(74, 17);
            this.radioButtonBPHighStats.TabIndex = 1;
            this.radioButtonBPHighStats.Text = "High Stats";
            this.radioButtonBPHighStats.UseVisualStyleBackColor = true;
            this.radioButtonBPHighStats.CheckedChanged += new System.EventHandler(this.radioButtonBPHighStats_CheckedChanged);
            // 
            // radioButtonBPTopStats
            // 
            this.radioButtonBPTopStats.AutoSize = true;
            this.radioButtonBPTopStats.Checked = true;
            this.radioButtonBPTopStats.Location = new System.Drawing.Point(6, 19);
            this.radioButtonBPTopStats.Name = "radioButtonBPTopStats";
            this.radioButtonBPTopStats.Size = new System.Drawing.Size(71, 17);
            this.radioButtonBPTopStats.TabIndex = 0;
            this.radioButtonBPTopStats.TabStop = true;
            this.radioButtonBPTopStats.Text = "Top Stats";
            this.radioButtonBPTopStats.UseVisualStyleBackColor = true;
            this.radioButtonBPTopStats.CheckedChanged += new System.EventHandler(this.radioButtonBPTopStats_CheckedChanged);
            // 
            // statWeighting1
            // 
            this.statWeighting1.CustomWeightings = ((System.Collections.Generic.Dictionary<string, double[]>)(resources.GetObject("statWeighting1.CustomWeightings")));
            this.statWeighting1.Location = new System.Drawing.Point(3, 292);
            this.statWeighting1.Name = "statWeighting1";
            this.statWeighting1.Size = new System.Drawing.Size(94, 201);
            this.statWeighting1.TabIndex = 7;
            this.statWeighting1.Values = new double[] {
        1D,
        1D,
        1D,
        1D,
        1D,
        1D,
        1D};
            // 
            // tabPagePedigree
            // 
            this.tabPagePedigree.Controls.Add(this.pedigree1);
            this.tabPagePedigree.Location = new System.Drawing.Point(4, 22);
            this.tabPagePedigree.Name = "tabPagePedigree";
            this.tabPagePedigree.Padding = new System.Windows.Forms.Padding(3);
            this.tabPagePedigree.Size = new System.Drawing.Size(728, 532);
            this.tabPagePedigree.TabIndex = 3;
            this.tabPagePedigree.Text = "Pedigree";
            this.tabPagePedigree.UseVisualStyleBackColor = true;
            // 
            // pedigree1
            // 
            this.pedigree1.AutoScroll = true;
            this.pedigree1.Dock = System.Windows.Forms.DockStyle.Fill;
            this.pedigree1.Location = new System.Drawing.Point(3, 3);
            this.pedigree1.Name = "pedigree1";
            this.pedigree1.Size = new System.Drawing.Size(722, 526);
            this.pedigree1.TabIndex = 0;
            // 
            // OCRTabPage
            // 
            this.OCRTabPage.Controls.Add(this.tableLayoutPanel4);
            this.OCRTabPage.Location = new System.Drawing.Point(4, 22);
            this.OCRTabPage.Name = "OCRTabPage";
            this.OCRTabPage.Padding = new System.Windows.Forms.Padding(3);
            this.OCRTabPage.Size = new System.Drawing.Size(767, 516);
            this.OCRTabPage.TabIndex = 5;
            this.OCRTabPage.Text = "Experimental OCR";
            this.OCRTabPage.UseVisualStyleBackColor = true;
            // 
            // tableLayoutPanel4
            // 
            this.tableLayoutPanel4.ColumnCount = 2;
            this.tableLayoutPanel4.ColumnStyles.Add(new System.Windows.Forms.ColumnStyle(System.Windows.Forms.SizeType.Percent, 100F));
            this.tableLayoutPanel4.ColumnStyles.Add(new System.Windows.Forms.ColumnStyle(System.Windows.Forms.SizeType.Absolute, 337F));
            this.tableLayoutPanel4.Controls.Add(this.OCRDebugLayoutPanel, 0, 0);
            this.tableLayoutPanel4.Controls.Add(this.groupBox6, 1, 0);
            this.tableLayoutPanel4.Dock = System.Windows.Forms.DockStyle.Fill;
            this.tableLayoutPanel4.Location = new System.Drawing.Point(3, 3);
            this.tableLayoutPanel4.Name = "tableLayoutPanel4";
            this.tableLayoutPanel4.RowCount = 1;
            this.tableLayoutPanel4.RowStyles.Add(new System.Windows.Forms.RowStyle(System.Windows.Forms.SizeType.Percent, 100F));
            this.tableLayoutPanel4.Size = new System.Drawing.Size(761, 510);
            this.tableLayoutPanel4.TabIndex = 1;
            // 
            // OCRDebugLayoutPanel
            // 
            this.OCRDebugLayoutPanel.AutoScroll = true;
            this.OCRDebugLayoutPanel.BackColor = System.Drawing.Color.SlateBlue;
            this.OCRDebugLayoutPanel.Dock = System.Windows.Forms.DockStyle.Fill;
            this.OCRDebugLayoutPanel.Location = new System.Drawing.Point(3, 3);
            this.OCRDebugLayoutPanel.Name = "OCRDebugLayoutPanel";
            this.OCRDebugLayoutPanel.Size = new System.Drawing.Size(418, 504);
            this.OCRDebugLayoutPanel.TabIndex = 0;
            // 
            // groupBox6
            // 
            this.groupBox6.Controls.Add(this.btnToggleOverlay);
            this.groupBox6.Controls.Add(this.btnFillValuesFromARK);
            this.groupBox6.Controls.Add(this.label11);
            this.groupBox6.Controls.Add(this.txtOCROutput);
            this.groupBox6.Controls.Add(this.btnTestOCR);
            this.groupBox6.Controls.Add(this.btnCalibrate);
            this.groupBox6.Dock = System.Windows.Forms.DockStyle.Fill;
            this.groupBox6.Location = new System.Drawing.Point(427, 3);
            this.groupBox6.Name = "groupBox6";
            this.groupBox6.Size = new System.Drawing.Size(331, 504);
            this.groupBox6.TabIndex = 1;
            this.groupBox6.TabStop = false;
            this.groupBox6.Text = "OCR Info";
            // 
            // btnFillValuesFromARK
            // 
            this.btnFillValuesFromARK.Location = new System.Drawing.Point(168, 19);
            this.btnFillValuesFromARK.Name = "btnFillValuesFromARK";
            this.btnFillValuesFromARK.Size = new System.Drawing.Size(157, 23);
            this.btnFillValuesFromARK.TabIndex = 4;
            this.btnFillValuesFromARK.Text = "Extract Values From ARK";
            this.btnFillValuesFromARK.UseVisualStyleBackColor = true;
            this.btnFillValuesFromARK.Click += new System.EventHandler(this.btnFillValuesFromARK_Click);
            // 
            // label11
            // 
            this.label11.AutoSize = true;
            this.label11.Location = new System.Drawing.Point(6, 45);
            this.label11.Name = "label11";
            this.label11.Size = new System.Drawing.Size(65, 13);
            this.label11.TabIndex = 3;
            this.label11.Text = "OCR Output";
            // 
            // txtOCROutput
            // 
            this.txtOCROutput.Location = new System.Drawing.Point(6, 61);
            this.txtOCROutput.Multiline = true;
            this.txtOCROutput.Name = "txtOCROutput";
            this.txtOCROutput.Size = new System.Drawing.Size(319, 224);
            this.txtOCROutput.TabIndex = 2;
            // 
            // btnTestOCR
            // 
            this.btnTestOCR.Location = new System.Drawing.Point(87, 19);
            this.btnTestOCR.Name = "btnTestOCR";
            this.btnTestOCR.Size = new System.Drawing.Size(75, 23);
            this.btnTestOCR.TabIndex = 1;
            this.btnTestOCR.Text = "Test OCR";
            this.btnTestOCR.UseVisualStyleBackColor = true;
            this.btnTestOCR.Click += new System.EventHandler(this.btnTestOCR_Click);
            // 
            // btnCalibrate
            // 
            this.btnCalibrate.Location = new System.Drawing.Point(6, 19);
            this.btnCalibrate.Name = "btnCalibrate";
            this.btnCalibrate.Size = new System.Drawing.Size(75, 23);
            this.btnCalibrate.TabIndex = 0;
            this.btnCalibrate.Text = "Calibrate";
            this.btnCalibrate.UseVisualStyleBackColor = true;
            this.btnCalibrate.Click += new System.EventHandler(this.btnCalibrate_Click);
            // 
            // statusStrip1
            // 
            this.statusStrip1.Items.AddRange(new System.Windows.Forms.ToolStripItem[] {
            this.toolStripProgressBar1,
            this.toolStripStatusLabel});
            this.statusStrip1.Location = new System.Drawing.Point(0, 582);
            this.statusStrip1.Name = "statusStrip1";
            this.statusStrip1.Size = new System.Drawing.Size(736, 22);
            this.statusStrip1.TabIndex = 44;
            this.statusStrip1.Text = "statusStrip1";
            // 
            // toolStripProgressBar1
            // 
            this.toolStripProgressBar1.Name = "toolStripProgressBar1";
            this.toolStripProgressBar1.Size = new System.Drawing.Size(100, 16);
            this.toolStripProgressBar1.Visible = false;
            // 
            // toolStripStatusLabel
            // 
            this.toolStripStatusLabel.Name = "toolStripStatusLabel";
            this.toolStripStatusLabel.Size = new System.Drawing.Size(121, 17);
            this.toolStripStatusLabel.Text = "ToolStripStatusLabel1";
            // 
            // statTestingTamingEfficiency
            // 
            this.statTestingTamingEfficiency.DecimalPlaces = 2;
            this.statTestingTamingEfficiency.Location = new System.Drawing.Point(103, 19);
            this.statTestingTamingEfficiency.Name = "statTestingTamingEfficiency";
            this.statTestingTamingEfficiency.Size = new System.Drawing.Size(60, 20);
            this.statTestingTamingEfficiency.TabIndex = 0;
            this.statTestingTamingEfficiency.Value = new decimal(new int[] {
            80,
            0,
            0,
            0});
            // 
            // btnToggleOverlay
            // 
            this.btnToggleOverlay.Location = new System.Drawing.Point(6, 291);
            this.btnToggleOverlay.Name = "btnToggleOverlay";
            this.btnToggleOverlay.Size = new System.Drawing.Size(157, 23);
            this.btnToggleOverlay.TabIndex = 5;
            this.btnToggleOverlay.Text = "Toggle Overlay";
            this.btnToggleOverlay.UseVisualStyleBackColor = true;
            this.btnToggleOverlay.Click += new System.EventHandler(this.btnToggleOverlay_Click);
            // 
            // Form1
            // 
            this.AcceptButton = this.buttonExtract;
            this.AutoScaleDimensions = new System.Drawing.SizeF(6F, 13F);
            this.AutoScaleMode = System.Windows.Forms.AutoScaleMode.Font;
            this.ClientSize = new System.Drawing.Size(736, 604);
            this.Controls.Add(this.tabControl1);
            this.Controls.Add(this.statusStrip1);
            this.Controls.Add(this.menuStrip1);
            this.Icon = ((System.Drawing.Icon)(resources.GetObject("$this.Icon")));
            this.MainMenuStrip = this.menuStrip1;
            this.Name = "Form1";
            this.Text = "ARK Smart Breeding";
            this.FormClosing += new System.Windows.Forms.FormClosingEventHandler(this.Form1_FormClosing);
            this.FormClosed += new System.Windows.Forms.FormClosedEventHandler(this.Form1_FormClosed);
            this.Load += new System.EventHandler(this.Form1_Load);
            this.groupBox1.ResumeLayout(false);
            this.groupBox1.PerformLayout();
            ((System.ComponentModel.ISupportInitialize)(this.NumericUpDownTestingTE)).EndInit();
            ((System.ComponentModel.ISupportInitialize)(this.statTestingDinoLevel)).EndInit();
            this.groupBoxPossibilities.ResumeLayout(false);
            this.tableLayoutPanel1.ResumeLayout(false);
            this.groupBoxTE.ResumeLayout(false);
            this.groupBoxTE.PerformLayout();
            ((System.ComponentModel.ISupportInitialize)(this.numericUpDownUpperTEffBound)).EndInit();
            ((System.ComponentModel.ISupportInitialize)(this.numericUpDownLowerTEffBound)).EndInit();
            this.menuStrip1.ResumeLayout(false);
            this.menuStrip1.PerformLayout();
            ((System.ComponentModel.ISupportInitialize)(this.numericUpDownLevel)).EndInit();
            this.panel1.ResumeLayout(false);
            this.panel1.PerformLayout();
            this.panelSums.ResumeLayout(false);
            this.panelSums.PerformLayout();
            this.panelWildTamedAuto.ResumeLayout(false);
            this.panelWildTamedAuto.PerformLayout();
            this.tabControl1.ResumeLayout(false);
            this.tabPageStatTesting.ResumeLayout(false);
            this.tabPageStatTesting.PerformLayout();
            this.groupBox5.ResumeLayout(false);
            this.groupBox5.PerformLayout();
            this.tabPageExtractor.ResumeLayout(false);
            this.tabPageExtractor.PerformLayout();
            this.groupBox2.ResumeLayout(false);
            this.tabPageLibrary.ResumeLayout(false);
            this.tableLayoutPanelLibrary.ResumeLayout(false);
            this.tabControlLibFilter.ResumeLayout(false);
            this.tabPage1.ResumeLayout(false);
            this.tabPage2.ResumeLayout(false);
            this.tabPage3.ResumeLayout(false);
            this.tableLayoutPanel2.ResumeLayout(false);
            this.tableLayoutPanel2.PerformLayout();
            this.tabPage4.ResumeLayout(false);
            this.tabPage4.PerformLayout();
            this.tabPageBreedingPlan.ResumeLayout(false);
            this.tableLayoutPanel3.ResumeLayout(false);
            this.groupBox3.ResumeLayout(false);
            this.groupBox4.ResumeLayout(false);
            this.groupBox4.PerformLayout();
            this.tabPagePedigree.ResumeLayout(false);
            this.OCRTabPage.ResumeLayout(false);
            this.tableLayoutPanel4.ResumeLayout(false);
            this.groupBox6.ResumeLayout(false);
            this.groupBox6.PerformLayout();
            this.statusStrip1.ResumeLayout(false);
            this.statusStrip1.PerformLayout();
            ((System.ComponentModel.ISupportInitialize)(this.statTestingTamingEfficiency)).EndInit();
            this.ResumeLayout(false);
            this.PerformLayout();

        }

        #endregion
        private System.Windows.Forms.Button buttonExtract;
        private System.Windows.Forms.Label labelHeaderW;
        private System.Windows.Forms.Label labelHeaderD;
        private System.Windows.Forms.NumericUpDown numericUpDownLowerTEffBound;
        private System.Windows.Forms.GroupBox groupBoxTE;
        private System.Windows.Forms.Label label1;
        private StatIO statIOHealth;
        private System.Windows.Forms.Label labelHBV;
        private StatIO statIOStamina;
        private StatIO statIOOxygen;
        private StatIO statIOFood;
        private StatIO statIOWeight;
        private StatIO statIODamage;
        private StatIO statIOSpeed;
        private StatIO statIOTorpor;
        private System.Windows.Forms.NumericUpDown numericUpDownLevel;
        private System.Windows.Forms.ComboBox comboBoxCreatures;
        private System.Windows.Forms.ListBox listBoxPossibilities;
        private System.Windows.Forms.GroupBox groupBoxPossibilities;
        private System.Windows.Forms.TableLayoutPanel tableLayoutPanel1;
        private System.Windows.Forms.Label label2;
        private System.Windows.Forms.Label labelDoc;
        private System.Windows.Forms.Button buttonCopyClipboard;
        private System.Windows.Forms.Label labelFootnote;
        private System.Windows.Forms.Label label3;
        private System.Windows.Forms.NumericUpDown numericUpDownUpperTEffBound;
        private System.Windows.Forms.Label label4;
        private System.Windows.Forms.CheckBox checkBoxAlreadyBred;
        private System.Windows.Forms.CheckBox checkBoxJustTamed;
        private System.Windows.Forms.Label labelTE;
        private System.Windows.Forms.Button buttonClear;
        private System.Windows.Forms.Label labelSum;
        private System.Windows.Forms.Label labelSumWild;
        private System.Windows.Forms.Label labelSumDom;
        private System.Windows.Forms.Label labelSumDomSB;
        private System.Windows.Forms.Label labelSumWildSB;
        private System.Windows.Forms.Label labelSumSB;
        private System.Windows.Forms.Panel panelSums;
        private System.Windows.Forms.TabControl tabControl1;
        private System.Windows.Forms.TabPage tabPageStatTesting;
        private System.Windows.Forms.GroupBox groupBox1;
        private System.Windows.Forms.NumericUpDown NumericUpDownTestingTE;
        private System.Windows.Forms.Button btnRegularTame;
        private System.Windows.Forms.NumericUpDown statTestingDinoLevel;
        private System.Windows.Forms.Button btnPrimeTame;
        private System.Windows.Forms.Label label6;
        private System.Windows.Forms.Button btnPerfectKibbleTame;
        private System.Windows.Forms.Label label9;
        private StatIO statTestingSpeed;
        private StatIO statTestingDamage;
        private StatIO statTestingWeight;
        private StatIO statTestingFood;
        private StatIO statTestingOxygen;
        private StatIO statTestingStamina;
        private System.Windows.Forms.ComboBox cbbStatTestingSpecies;
        private System.Windows.Forms.Label label5;
        private System.Windows.Forms.Label label7;
        private System.Windows.Forms.Label label8;
        private StatIO statTestingHealth;
        private StatIO statTestingTorpor;
        private System.Windows.Forms.RadioButton radioButtonWild;
        private System.Windows.Forms.RadioButton radioButtonTamed;
        private System.Windows.Forms.CheckBox checkBoxWildTamedAuto;
        private System.Windows.Forms.Panel panel1;
        private System.Windows.Forms.Panel panelWildTamedAuto;
        private System.Windows.Forms.TabPage tabPageExtractor;
        private System.Windows.Forms.MenuStrip menuStrip1;
        private System.Windows.Forms.ToolStripMenuItem toolStripMenuItem1;
        private System.Windows.Forms.ToolStripMenuItem aboutToolStripMenuItem;
        private System.Windows.Forms.ToolStripMenuItem fileToolStripMenuItem;
        private System.Windows.Forms.ToolStripMenuItem loadToolStripMenuItem;
        private System.Windows.Forms.ToolStripMenuItem saveToolStripMenuItem;
        private System.Windows.Forms.ToolStripMenuItem saveAsToolStripMenuItem;
        private System.Windows.Forms.ToolStripMenuItem checkForUpdatedStatsToolStripMenuItem;
        private System.Windows.Forms.CheckBox checkBoxOutputRowHeader;
        private System.Windows.Forms.RadioButton radioButtonOutputRow;
        private System.Windows.Forms.RadioButton radioButtonOutputTable;
        private System.Windows.Forms.ToolStripMenuItem newToolStripMenuItem;
        private System.Windows.Forms.TabPage tabPageLibrary;
        private System.Windows.Forms.ListView listViewLibrary;
        private System.Windows.Forms.ColumnHeader columnHeaderName;
        private System.Windows.Forms.ColumnHeader columnHeaderGender;
        private System.Windows.Forms.ColumnHeader columnHeaderHP;
        private System.Windows.Forms.ColumnHeader columnHeaderSt;
        private System.Windows.Forms.ColumnHeader columnHeaderOx;
        private System.Windows.Forms.ColumnHeader columnHeaderFo;
        private System.Windows.Forms.ColumnHeader columnHeaderWe;
        private System.Windows.Forms.ColumnHeader columnHeaderDm;
        private System.Windows.Forms.ColumnHeader columnHeaderSp;
        private System.Windows.Forms.ColumnHeader columnHeaderTo;
        private System.Windows.Forms.ColumnHeader columnHeaderOwner;
        private System.Windows.Forms.ToolStripMenuItem loadAndAddToolStripMenuItem;
        private System.Windows.Forms.StatusStrip statusStrip1;
        private System.Windows.Forms.ToolStripProgressBar toolStripProgressBar1;
        private System.Windows.Forms.ToolStripStatusLabel toolStripStatusLabel;
        private CreatureBox creatureBoxListView;
        private System.Windows.Forms.ToolStripMenuItem creatureToolStripMenuItem;
        private System.Windows.Forms.ToolStripMenuItem deleteSelectedToolStripMenuItem;
        private System.Windows.Forms.ColumnHeader columnHeaderTopStatsNr;
        private System.Windows.Forms.Label label10;
        private System.Windows.Forms.ToolStripSeparator toolStripSeparator1;
        private System.Windows.Forms.ToolStripMenuItem quitToolStripMenuItem;
        private System.Windows.Forms.TabPage tabPagePedigree;
        private Pedigree pedigree1;
        private System.Windows.Forms.TableLayoutPanel tableLayoutPanelLibrary;
        private System.Windows.Forms.Label labelTestingInfo;
        private System.Windows.Forms.ColumnHeader columnHeaderGen;
        private System.Windows.Forms.CheckBox checkBoxStatTestingTamed;
        private System.Windows.Forms.Button buttonExtractor2Tester;
        private System.Windows.Forms.NumericUpDown statTestingTamingEfficiency;
        private System.Windows.Forms.Label labelNotTamedNoteTesting;
        private System.Windows.Forms.CheckBox checkBoxQuickWildCheck;
        private System.Windows.Forms.ToolStripMenuItem onlinehelpToolStripMenuItem;
        private System.Windows.Forms.GroupBox groupBox2;
        private System.Windows.Forms.CheckBox checkBoxStatTestingBred;
        private System.Windows.Forms.TabControl tabControlLibFilter;
        private System.Windows.Forms.TabPage tabPage1;
        private System.Windows.Forms.TabPage tabPage2;
        private System.Windows.Forms.ToolStripMenuItem copyToolStripMenuItem;
        private System.Windows.Forms.ColumnHeader columnHeaderTopness;
        private System.Windows.Forms.TabPage tabPage3;
        private System.Windows.Forms.TableLayoutPanel tableLayoutPanel2;
        private System.Windows.Forms.CheckedListBox checkedListBoxConsiderStatTop;
        private System.Windows.Forms.Button buttonRecalculateTops;
        private System.Windows.Forms.Label label17;
        private System.Windows.Forms.CheckedListBox checkedListBoxOwner;
        private CreatureInfoInput creatureInfoInputExtractor;
        private CreatureInfoInput creatureInfoInputTester;
        private System.Windows.Forms.ToolStripSeparator toolStripSeparator2;
        private System.Windows.Forms.ToolStripMenuItem loadMultipliersfileToolStripMenuItem;
        private System.Windows.Forms.TabPage tabPage4;
        private System.Windows.Forms.CheckBox checkBoxShowDead;
        private System.Windows.Forms.ToolStripMenuItem setStatusToolStripMenuItem;
        private System.Windows.Forms.ToolStripMenuItem aliveToolStripMenuItem;
        private System.Windows.Forms.ToolStripMenuItem deadToolStripMenuItem;
        private System.Windows.Forms.ToolStripMenuItem unavailableToolStripMenuItem;
        private System.Windows.Forms.CheckBox checkBoxShowUnavailableCreatures;
        private System.Windows.Forms.ColumnHeader columnHeaderFound;
        private System.Windows.Forms.ToolStripMenuItem settingsToolStripMenuItem;
        private System.Windows.Forms.TabPage tabPageBreedingPlan;
        private System.Windows.Forms.ToolStripMenuItem multiSetterToolStripMenuItem;
        private System.Windows.Forms.TableLayoutPanel tableLayoutPanel3;
        private System.Windows.Forms.GroupBox groupBox3;
        private BreedingPlan breedingPlan1;
        private System.Windows.Forms.ListBox listBoxBreedingPlanSpecies;
        private System.Windows.Forms.Button buttonDetBestBreeding;
        private System.Windows.Forms.GroupBox groupBox4;
        private System.Windows.Forms.RadioButton radioButtonBPHighStats;
        private System.Windows.Forms.RadioButton radioButtonBPTopStats;
        private StatWeighting statWeighting1;
        private System.Windows.Forms.Button buttonCopyTester2Extractor;
        private System.Windows.Forms.GroupBox groupBox5;
        private System.Windows.Forms.ListBox listBoxSpeciesLib;
        private System.Windows.Forms.Label labelDomLevelSum;
        private System.Windows.Forms.Label labelTesterTotalLevel;
<<<<<<< HEAD
        private System.Windows.Forms.TabPage OCRTabPage;
        private System.Windows.Forms.TableLayoutPanel tableLayoutPanel4;
        private System.Windows.Forms.FlowLayoutPanel OCRDebugLayoutPanel;
        private System.Windows.Forms.GroupBox groupBox6;
        private System.Windows.Forms.Button btnTestOCR;
        private System.Windows.Forms.Button btnCalibrate;
        private System.Windows.Forms.Label label11;
        private System.Windows.Forms.TextBox txtOCROutput;
        private System.Windows.Forms.Button btnFillValuesFromARK;
        private System.Windows.Forms.Button btnToggleOverlay;
=======
        private System.Windows.Forms.Label labelCurrentTesterCreature;
>>>>>>> 6c38c4c6
    }
}<|MERGE_RESOLUTION|>--- conflicted
+++ resolved
@@ -182,20 +182,10 @@
             this.statWeighting1 = new ARKBreedingStats.StatWeighting();
             this.tabPagePedigree = new System.Windows.Forms.TabPage();
             this.pedigree1 = new ARKBreedingStats.Pedigree();
-            this.OCRTabPage = new System.Windows.Forms.TabPage();
-            this.tableLayoutPanel4 = new System.Windows.Forms.TableLayoutPanel();
-            this.OCRDebugLayoutPanel = new System.Windows.Forms.FlowLayoutPanel();
-            this.groupBox6 = new System.Windows.Forms.GroupBox();
-            this.btnFillValuesFromARK = new System.Windows.Forms.Button();
-            this.label11 = new System.Windows.Forms.Label();
-            this.txtOCROutput = new System.Windows.Forms.TextBox();
-            this.btnTestOCR = new System.Windows.Forms.Button();
-            this.btnCalibrate = new System.Windows.Forms.Button();
             this.statusStrip1 = new System.Windows.Forms.StatusStrip();
             this.toolStripProgressBar1 = new System.Windows.Forms.ToolStripProgressBar();
             this.toolStripStatusLabel = new System.Windows.Forms.ToolStripStatusLabel();
             this.statTestingTamingEfficiency = new System.Windows.Forms.NumericUpDown();
-            this.btnToggleOverlay = new System.Windows.Forms.Button();
             this.groupBox1.SuspendLayout();
             ((System.ComponentModel.ISupportInitialize)(this.NumericUpDownTestingTE)).BeginInit();
             ((System.ComponentModel.ISupportInitialize)(this.statTestingDinoLevel)).BeginInit();
@@ -227,9 +217,6 @@
             this.groupBox3.SuspendLayout();
             this.groupBox4.SuspendLayout();
             this.tabPagePedigree.SuspendLayout();
-            this.OCRTabPage.SuspendLayout();
-            this.tableLayoutPanel4.SuspendLayout();
-            this.groupBox6.SuspendLayout();
             this.statusStrip1.SuspendLayout();
             ((System.ComponentModel.ISupportInitialize)(this.statTestingTamingEfficiency)).BeginInit();
             this.SuspendLayout();
@@ -991,7 +978,6 @@
             this.tabControl1.Controls.Add(this.tabPageLibrary);
             this.tabControl1.Controls.Add(this.tabPageBreedingPlan);
             this.tabControl1.Controls.Add(this.tabPagePedigree);
-            this.tabControl1.Controls.Add(this.OCRTabPage);
             this.tabControl1.Dock = System.Windows.Forms.DockStyle.Fill;
             this.tabControl1.Location = new System.Drawing.Point(0, 24);
             this.tabControl1.Name = "tabControl1";
@@ -1982,105 +1968,6 @@
             this.pedigree1.Size = new System.Drawing.Size(722, 526);
             this.pedigree1.TabIndex = 0;
             // 
-            // OCRTabPage
-            // 
-            this.OCRTabPage.Controls.Add(this.tableLayoutPanel4);
-            this.OCRTabPage.Location = new System.Drawing.Point(4, 22);
-            this.OCRTabPage.Name = "OCRTabPage";
-            this.OCRTabPage.Padding = new System.Windows.Forms.Padding(3);
-            this.OCRTabPage.Size = new System.Drawing.Size(767, 516);
-            this.OCRTabPage.TabIndex = 5;
-            this.OCRTabPage.Text = "Experimental OCR";
-            this.OCRTabPage.UseVisualStyleBackColor = true;
-            // 
-            // tableLayoutPanel4
-            // 
-            this.tableLayoutPanel4.ColumnCount = 2;
-            this.tableLayoutPanel4.ColumnStyles.Add(new System.Windows.Forms.ColumnStyle(System.Windows.Forms.SizeType.Percent, 100F));
-            this.tableLayoutPanel4.ColumnStyles.Add(new System.Windows.Forms.ColumnStyle(System.Windows.Forms.SizeType.Absolute, 337F));
-            this.tableLayoutPanel4.Controls.Add(this.OCRDebugLayoutPanel, 0, 0);
-            this.tableLayoutPanel4.Controls.Add(this.groupBox6, 1, 0);
-            this.tableLayoutPanel4.Dock = System.Windows.Forms.DockStyle.Fill;
-            this.tableLayoutPanel4.Location = new System.Drawing.Point(3, 3);
-            this.tableLayoutPanel4.Name = "tableLayoutPanel4";
-            this.tableLayoutPanel4.RowCount = 1;
-            this.tableLayoutPanel4.RowStyles.Add(new System.Windows.Forms.RowStyle(System.Windows.Forms.SizeType.Percent, 100F));
-            this.tableLayoutPanel4.Size = new System.Drawing.Size(761, 510);
-            this.tableLayoutPanel4.TabIndex = 1;
-            // 
-            // OCRDebugLayoutPanel
-            // 
-            this.OCRDebugLayoutPanel.AutoScroll = true;
-            this.OCRDebugLayoutPanel.BackColor = System.Drawing.Color.SlateBlue;
-            this.OCRDebugLayoutPanel.Dock = System.Windows.Forms.DockStyle.Fill;
-            this.OCRDebugLayoutPanel.Location = new System.Drawing.Point(3, 3);
-            this.OCRDebugLayoutPanel.Name = "OCRDebugLayoutPanel";
-            this.OCRDebugLayoutPanel.Size = new System.Drawing.Size(418, 504);
-            this.OCRDebugLayoutPanel.TabIndex = 0;
-            // 
-            // groupBox6
-            // 
-            this.groupBox6.Controls.Add(this.btnToggleOverlay);
-            this.groupBox6.Controls.Add(this.btnFillValuesFromARK);
-            this.groupBox6.Controls.Add(this.label11);
-            this.groupBox6.Controls.Add(this.txtOCROutput);
-            this.groupBox6.Controls.Add(this.btnTestOCR);
-            this.groupBox6.Controls.Add(this.btnCalibrate);
-            this.groupBox6.Dock = System.Windows.Forms.DockStyle.Fill;
-            this.groupBox6.Location = new System.Drawing.Point(427, 3);
-            this.groupBox6.Name = "groupBox6";
-            this.groupBox6.Size = new System.Drawing.Size(331, 504);
-            this.groupBox6.TabIndex = 1;
-            this.groupBox6.TabStop = false;
-            this.groupBox6.Text = "OCR Info";
-            // 
-            // btnFillValuesFromARK
-            // 
-            this.btnFillValuesFromARK.Location = new System.Drawing.Point(168, 19);
-            this.btnFillValuesFromARK.Name = "btnFillValuesFromARK";
-            this.btnFillValuesFromARK.Size = new System.Drawing.Size(157, 23);
-            this.btnFillValuesFromARK.TabIndex = 4;
-            this.btnFillValuesFromARK.Text = "Extract Values From ARK";
-            this.btnFillValuesFromARK.UseVisualStyleBackColor = true;
-            this.btnFillValuesFromARK.Click += new System.EventHandler(this.btnFillValuesFromARK_Click);
-            // 
-            // label11
-            // 
-            this.label11.AutoSize = true;
-            this.label11.Location = new System.Drawing.Point(6, 45);
-            this.label11.Name = "label11";
-            this.label11.Size = new System.Drawing.Size(65, 13);
-            this.label11.TabIndex = 3;
-            this.label11.Text = "OCR Output";
-            // 
-            // txtOCROutput
-            // 
-            this.txtOCROutput.Location = new System.Drawing.Point(6, 61);
-            this.txtOCROutput.Multiline = true;
-            this.txtOCROutput.Name = "txtOCROutput";
-            this.txtOCROutput.Size = new System.Drawing.Size(319, 224);
-            this.txtOCROutput.TabIndex = 2;
-            // 
-            // btnTestOCR
-            // 
-            this.btnTestOCR.Location = new System.Drawing.Point(87, 19);
-            this.btnTestOCR.Name = "btnTestOCR";
-            this.btnTestOCR.Size = new System.Drawing.Size(75, 23);
-            this.btnTestOCR.TabIndex = 1;
-            this.btnTestOCR.Text = "Test OCR";
-            this.btnTestOCR.UseVisualStyleBackColor = true;
-            this.btnTestOCR.Click += new System.EventHandler(this.btnTestOCR_Click);
-            // 
-            // btnCalibrate
-            // 
-            this.btnCalibrate.Location = new System.Drawing.Point(6, 19);
-            this.btnCalibrate.Name = "btnCalibrate";
-            this.btnCalibrate.Size = new System.Drawing.Size(75, 23);
-            this.btnCalibrate.TabIndex = 0;
-            this.btnCalibrate.Text = "Calibrate";
-            this.btnCalibrate.UseVisualStyleBackColor = true;
-            this.btnCalibrate.Click += new System.EventHandler(this.btnCalibrate_Click);
-            // 
             // statusStrip1
             // 
             this.statusStrip1.Items.AddRange(new System.Windows.Forms.ToolStripItem[] {
@@ -2101,7 +1988,7 @@
             // toolStripStatusLabel
             // 
             this.toolStripStatusLabel.Name = "toolStripStatusLabel";
-            this.toolStripStatusLabel.Size = new System.Drawing.Size(121, 17);
+            this.toolStripStatusLabel.Size = new System.Drawing.Size(120, 17);
             this.toolStripStatusLabel.Text = "ToolStripStatusLabel1";
             // 
             // statTestingTamingEfficiency
@@ -2116,16 +2003,6 @@
             0,
             0,
             0});
-            // 
-            // btnToggleOverlay
-            // 
-            this.btnToggleOverlay.Location = new System.Drawing.Point(6, 291);
-            this.btnToggleOverlay.Name = "btnToggleOverlay";
-            this.btnToggleOverlay.Size = new System.Drawing.Size(157, 23);
-            this.btnToggleOverlay.TabIndex = 5;
-            this.btnToggleOverlay.Text = "Toggle Overlay";
-            this.btnToggleOverlay.UseVisualStyleBackColor = true;
-            this.btnToggleOverlay.Click += new System.EventHandler(this.btnToggleOverlay_Click);
             // 
             // Form1
             // 
@@ -2186,10 +2063,6 @@
             this.groupBox4.ResumeLayout(false);
             this.groupBox4.PerformLayout();
             this.tabPagePedigree.ResumeLayout(false);
-            this.OCRTabPage.ResumeLayout(false);
-            this.tableLayoutPanel4.ResumeLayout(false);
-            this.groupBox6.ResumeLayout(false);
-            this.groupBox6.PerformLayout();
             this.statusStrip1.ResumeLayout(false);
             this.statusStrip1.PerformLayout();
             ((System.ComponentModel.ISupportInitialize)(this.statTestingTamingEfficiency)).EndInit();
@@ -2354,19 +2227,6 @@
         private System.Windows.Forms.ListBox listBoxSpeciesLib;
         private System.Windows.Forms.Label labelDomLevelSum;
         private System.Windows.Forms.Label labelTesterTotalLevel;
-<<<<<<< HEAD
-        private System.Windows.Forms.TabPage OCRTabPage;
-        private System.Windows.Forms.TableLayoutPanel tableLayoutPanel4;
-        private System.Windows.Forms.FlowLayoutPanel OCRDebugLayoutPanel;
-        private System.Windows.Forms.GroupBox groupBox6;
-        private System.Windows.Forms.Button btnTestOCR;
-        private System.Windows.Forms.Button btnCalibrate;
-        private System.Windows.Forms.Label label11;
-        private System.Windows.Forms.TextBox txtOCROutput;
-        private System.Windows.Forms.Button btnFillValuesFromARK;
-        private System.Windows.Forms.Button btnToggleOverlay;
-=======
         private System.Windows.Forms.Label labelCurrentTesterCreature;
->>>>>>> 6c38c4c6
     }
 }