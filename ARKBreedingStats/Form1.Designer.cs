﻿namespace ARKBreedingStats
{
    partial class Form1
    {
        /// <summary>
        /// Erforderliche Designervariable.
        /// </summary>
        private System.ComponentModel.IContainer components = null;

        /// <summary>
        /// Verwendete Ressourcen bereinigen.
        /// </summary>
        /// <param name="disposing">True, wenn verwaltete Ressourcen gelöscht werden sollen; andernfalls False.</param>
        protected override void Dispose(bool disposing)
        {
            if (disposing && (components != null))
            {
                components.Dispose();
            }
            base.Dispose(disposing);
        }

        #region Vom Windows Form-Designer generierter Code

        /// <summary>
        /// Erforderliche Methode für die Designerunterstützung.
        /// Der Inhalt der Methode darf nicht mit dem Code-Editor geändert werden.
        /// </summary>
        private void InitializeComponent()
        {
            this.components = new System.ComponentModel.Container();
            System.ComponentModel.ComponentResourceManager resources = new System.ComponentModel.ComponentResourceManager(typeof(Form1));
            this.aboutToolStripMenuItem = new System.Windows.Forms.ToolStripMenuItem();
            this.checkBoxJustTamed = new System.Windows.Forms.CheckBox();
            this.fileToolStripMenuItem = new System.Windows.Forms.ToolStripMenuItem();
            this.newToolStripMenuItem = new System.Windows.Forms.ToolStripMenuItem();
            this.loadToolStripMenuItem = new System.Windows.Forms.ToolStripMenuItem();
            this.loadAndAddToolStripMenuItem = new System.Windows.Forms.ToolStripMenuItem();
            this.saveToolStripMenuItem = new System.Windows.Forms.ToolStripMenuItem();
            this.saveAsToolStripMenuItem = new System.Windows.Forms.ToolStripMenuItem();
            this.toolStripSeparator2 = new System.Windows.Forms.ToolStripSeparator();
            this.loadAdditionalValuesToolStripMenuItem = new System.Windows.Forms.ToolStripMenuItem();
            this.settingsToolStripMenuItem = new System.Windows.Forms.ToolStripMenuItem();
            this.toolStripSeparator1 = new System.Windows.Forms.ToolStripSeparator();
            this.quitToolStripMenuItem = new System.Windows.Forms.ToolStripMenuItem();
            this.groupBox1 = new System.Windows.Forms.GroupBox();
            this.labelImprintedCount = new System.Windows.Forms.Label();
            this.labelImprintingTester = new System.Windows.Forms.Label();
            this.numericUpDownImprintingBonusTester = new System.Windows.Forms.NumericUpDown();
            this.NumericUpDownTestingTE = new System.Windows.Forms.NumericUpDown();
            this.labelTesterTE = new System.Windows.Forms.Label();
            this.groupBoxPossibilities = new System.Windows.Forms.GroupBox();
            this.listViewPossibilities = new System.Windows.Forms.ListView();
            this.columnHeaderWild = ((System.Windows.Forms.ColumnHeader)(new System.Windows.Forms.ColumnHeader()));
            this.columnHeaderDom = ((System.Windows.Forms.ColumnHeader)(new System.Windows.Forms.ColumnHeader()));
            this.columnHeaderTE = ((System.Windows.Forms.ColumnHeader)(new System.Windows.Forms.ColumnHeader()));
            this.columnHeaderLW = ((System.Windows.Forms.ColumnHeader)(new System.Windows.Forms.ColumnHeader()));
            this.groupBoxDetailsExtractor = new System.Windows.Forms.GroupBox();
            this.panelExtrImpr = new System.Windows.Forms.Panel();
            this.cbExtractImprintingFromTorpor = new System.Windows.Forms.CheckBox();
            this.cbExactlyImprinting = new System.Windows.Forms.CheckBox();
            this.labelImprintingBonus = new System.Windows.Forms.Label();
            this.labelImprintingCuddleCountExtractor = new System.Windows.Forms.Label();
            this.numericUpDownImprintingBonusExtractor = new System.Windows.Forms.NumericUpDown();
            this.panelExtrTE = new System.Windows.Forms.Panel();
            this.labelTE = new System.Windows.Forms.Label();
            this.label2 = new System.Windows.Forms.Label();
            this.label1 = new System.Windows.Forms.Label();
            this.numericUpDownUpperTEffBound = new System.Windows.Forms.NumericUpDown();
            this.label3 = new System.Windows.Forms.Label();
            this.numericUpDownLowerTEffBound = new System.Windows.Forms.NumericUpDown();
            this.label4 = new System.Windows.Forms.Label();
            this.label5 = new System.Windows.Forms.Label();
            this.lblTesterWildLevel = new System.Windows.Forms.Label();
            this.lblTesterDomLevel = new System.Windows.Forms.Label();
            this.labelDoc = new System.Windows.Forms.Label();
            this.labelFootnote = new System.Windows.Forms.Label();
            this.labelHBV = new System.Windows.Forms.Label();
            this.lblExtractorDomLevel = new System.Windows.Forms.Label();
            this.lblExtractorWildLevel = new System.Windows.Forms.Label();
            this.labelSum = new System.Windows.Forms.Label();
            this.labelSumDom = new System.Windows.Forms.Label();
            this.labelSumWild = new System.Windows.Forms.Label();
            this.menuStrip1 = new System.Windows.Forms.MenuStrip();
            this.creatureToolStripMenuItem = new System.Windows.Forms.ToolStripMenuItem();
            this.exportToClipboardToolStripMenuItem = new System.Windows.Forms.ToolStripMenuItem();
            this.forSpreadsheetToolStripMenuItem = new System.Windows.Forms.ToolStripMenuItem();
            this.forARKChatToolStripMenuItem = new System.Windows.Forms.ToolStripMenuItem();
            this.forARKChatcurrentValuesToolStripMenuItem = new System.Windows.Forms.ToolStripMenuItem();
            this.plainTextbreedingValuesToolStripMenuItem = new System.Windows.Forms.ToolStripMenuItem();
            this.plainTextcurrentValuesToolStripMenuItem = new System.Windows.Forms.ToolStripMenuItem();
            this.setStatusToolStripMenuItem = new System.Windows.Forms.ToolStripMenuItem();
            this.aliveToolStripMenuItem = new System.Windows.Forms.ToolStripMenuItem();
            this.deadToolStripMenuItem = new System.Windows.Forms.ToolStripMenuItem();
            this.unavailableToolStripMenuItem = new System.Windows.Forms.ToolStripMenuItem();
            this.obeliskToolStripMenuItem1 = new System.Windows.Forms.ToolStripMenuItem();
            this.multiSetterToolStripMenuItem = new System.Windows.Forms.ToolStripMenuItem();
            this.toolStripSeparator5 = new System.Windows.Forms.ToolStripSeparator();
            this.deleteSelectedToolStripMenuItem = new System.Windows.Forms.ToolStripMenuItem();
            this.findDuplicatesToolStripMenuItem = new System.Windows.Forms.ToolStripMenuItem();
            this.toolStripSeparator7 = new System.Windows.Forms.ToolStripSeparator();
            this.copyCreatureToolStripMenuItem = new System.Windows.Forms.ToolStripMenuItem();
            this.pasteCreatureToolStripMenuItem = new System.Windows.Forms.ToolStripMenuItem();
            this.viewToolStripMenuItem = new System.Windows.Forms.ToolStripMenuItem();
            this.deadCreaturesToolStripMenuItem = new System.Windows.Forms.ToolStripMenuItem();
            this.unavailableCreaturesToolStripMenuItem = new System.Windows.Forms.ToolStripMenuItem();
            this.obeliskCreaturesToolStripMenuItem = new System.Windows.Forms.ToolStripMenuItem();
            this.neuteredCreaturesToolStripMenuItem = new System.Windows.Forms.ToolStripMenuItem();
            this.mutatedCreaturesToolStripMenuItem = new System.Windows.Forms.ToolStripMenuItem();
            this.toolStripMenuItem1 = new System.Windows.Forms.ToolStripMenuItem();
            this.onlinehelpToolStripMenuItem = new System.Windows.Forms.ToolStripMenuItem();
            this.checkForUpdatedStatsToolStripMenuItem = new System.Windows.Forms.ToolStripMenuItem();
            this.numericUpDownLevel = new System.Windows.Forms.NumericUpDown();
            this.panelSums = new System.Windows.Forms.Panel();
            this.label6 = new System.Windows.Forms.Label();
            this.labelSumDomSB = new System.Windows.Forms.Label();
            this.panelWildTamedBred = new System.Windows.Forms.Panel();
            this.radioButtonBred = new System.Windows.Forms.RadioButton();
            this.radioButtonTamed = new System.Windows.Forms.RadioButton();
            this.radioButtonWild = new System.Windows.Forms.RadioButton();
            this.tabControlMain = new System.Windows.Forms.TabControl();
            this.tabPageStatTesting = new System.Windows.Forms.TabPage();
            this.statPotentials1 = new ARKBreedingStats.uiControls.StatPotentials();
            this.groupBox8 = new System.Windows.Forms.GroupBox();
            this.radarChart1 = new ARKBreedingStats.RadarChart();
            this.panelWildTamedBredTester = new System.Windows.Forms.Panel();
            this.radioButtonTesterBred = new System.Windows.Forms.RadioButton();
            this.radioButtonTesterTamed = new System.Windows.Forms.RadioButton();
            this.radioButtonTesterWild = new System.Windows.Forms.RadioButton();
            this.groupBox2 = new System.Windows.Forms.GroupBox();
            this.labelTesterTotalLevel = new System.Windows.Forms.Label();
            this.statTestingHealth = new ARKBreedingStats.StatIO();
            this.labelDomLevelSum = new System.Windows.Forms.Label();
            this.statTestingStamina = new ARKBreedingStats.StatIO();
            this.statTestingOxygen = new ARKBreedingStats.StatIO();
            this.labelNotTamedNoteTesting = new System.Windows.Forms.Label();
            this.statTestingFood = new ARKBreedingStats.StatIO();
            this.label10 = new System.Windows.Forms.Label();
            this.statTestingWeight = new ARKBreedingStats.StatIO();
            this.statTestingDamage = new ARKBreedingStats.StatIO();
            this.statTestingSpeed = new ARKBreedingStats.StatIO();
            this.statTestingTorpor = new ARKBreedingStats.StatIO();
            this.groupBox5 = new System.Windows.Forms.GroupBox();
            this.labelCurrentTesterCreature = new System.Windows.Forms.Label();
            this.labelTestingInfo = new System.Windows.Forms.Label();
            this.creatureInfoInputTester = new ARKBreedingStats.CreatureInfoInput();
            this.tabPageExtractor = new System.Windows.Forms.TabPage();
            this.groupBoxRadarChartExtractor = new System.Windows.Forms.GroupBox();
            this.radarChartExtractor = new ARKBreedingStats.RadarChart();
            this.labelImprintingFailInfo = new System.Windows.Forms.Label();
            this.groupBoxTamingInfo = new System.Windows.Forms.GroupBox();
            this.labelTamingInfo = new System.Windows.Forms.Label();
            this.button2TamingCalc = new System.Windows.Forms.Button();
            this.gbStats = new System.Windows.Forms.GroupBox();
            this.label7 = new System.Windows.Forms.Label();
            this.statIOHealth = new ARKBreedingStats.StatIO();
            this.statIODamage = new ARKBreedingStats.StatIO();
            this.statIOTorpor = new ARKBreedingStats.StatIO();
            this.statIOWeight = new ARKBreedingStats.StatIO();
            this.statIOSpeed = new ARKBreedingStats.StatIO();
            this.statIOFood = new ARKBreedingStats.StatIO();
            this.statIOOxygen = new ARKBreedingStats.StatIO();
            this.statIOStamina = new ARKBreedingStats.StatIO();
            this.buttonExtract = new System.Windows.Forms.Button();
            this.checkBoxQuickWildCheck = new System.Windows.Forms.CheckBox();
            this.buttonHelp = new System.Windows.Forms.Button();
            this.labelErrorHelp = new System.Windows.Forms.Label();
            this.creatureInfoInputExtractor = new ARKBreedingStats.CreatureInfoInput();
            this.tabPageLibrary = new System.Windows.Forms.TabPage();
            this.tableLayoutPanelLibrary = new System.Windows.Forms.TableLayoutPanel();
            this.tabControlLibFilter = new System.Windows.Forms.TabControl();
            this.tabPage1 = new System.Windows.Forms.TabPage();
            this.listBoxSpeciesLib = new System.Windows.Forms.ListBox();
            this.tabPage2 = new System.Windows.Forms.TabPage();
            this.checkedListBoxOwner = new System.Windows.Forms.CheckedListBox();
            this.tabPage3 = new System.Windows.Forms.TabPage();
            this.tableLayoutPanel2 = new System.Windows.Forms.TableLayoutPanel();
            this.checkedListBoxConsiderStatTop = new System.Windows.Forms.CheckedListBox();
            this.buttonRecalculateTops = new System.Windows.Forms.Button();
            this.label17 = new System.Windows.Forms.Label();
            this.tabPage4 = new System.Windows.Forms.TabPage();
            this.checkBoxShowObeliskCreatures = new System.Windows.Forms.CheckBox();
            this.checkBoxUseFiltersInTopStatCalculation = new System.Windows.Forms.CheckBox();
            this.checkBoxShowMutatedCreatures = new System.Windows.Forms.CheckBox();
            this.checkBoxShowNeuteredCreatures = new System.Windows.Forms.CheckBox();
            this.checkBoxShowUnavailableCreatures = new System.Windows.Forms.CheckBox();
            this.checkBoxShowDead = new System.Windows.Forms.CheckBox();
            this.tabPageLibRadarChart = new System.Windows.Forms.TabPage();
            this.radarChartLibrary = new ARKBreedingStats.RadarChart();
            this.listViewLibrary = new System.Windows.Forms.ListView();
            this.columnHeaderName = ((System.Windows.Forms.ColumnHeader)(new System.Windows.Forms.ColumnHeader()));
            this.columnHeaderOwner = ((System.Windows.Forms.ColumnHeader)(new System.Windows.Forms.ColumnHeader()));
            this.columnHeaderNotes = ((System.Windows.Forms.ColumnHeader)(new System.Windows.Forms.ColumnHeader()));
            this.columnHeaderSex = ((System.Windows.Forms.ColumnHeader)(new System.Windows.Forms.ColumnHeader()));
            this.columnHeaderAdded = ((System.Windows.Forms.ColumnHeader)(new System.Windows.Forms.ColumnHeader()));
            this.columnHeaderTopness = ((System.Windows.Forms.ColumnHeader)(new System.Windows.Forms.ColumnHeader()));
            this.columnHeaderTopStatsNr = ((System.Windows.Forms.ColumnHeader)(new System.Windows.Forms.ColumnHeader()));
            this.columnHeaderGen = ((System.Windows.Forms.ColumnHeader)(new System.Windows.Forms.ColumnHeader()));
            this.columnHeaderFound = ((System.Windows.Forms.ColumnHeader)(new System.Windows.Forms.ColumnHeader()));
            this.columnHeaderMutations = ((System.Windows.Forms.ColumnHeader)(new System.Windows.Forms.ColumnHeader()));
            this.columnHeaderCooldown = ((System.Windows.Forms.ColumnHeader)(new System.Windows.Forms.ColumnHeader()));
            this.columnHeaderHP = ((System.Windows.Forms.ColumnHeader)(new System.Windows.Forms.ColumnHeader()));
            this.columnHeaderSt = ((System.Windows.Forms.ColumnHeader)(new System.Windows.Forms.ColumnHeader()));
            this.columnHeaderOx = ((System.Windows.Forms.ColumnHeader)(new System.Windows.Forms.ColumnHeader()));
            this.columnHeaderFo = ((System.Windows.Forms.ColumnHeader)(new System.Windows.Forms.ColumnHeader()));
            this.columnHeaderWe = ((System.Windows.Forms.ColumnHeader)(new System.Windows.Forms.ColumnHeader()));
            this.columnHeaderDm = ((System.Windows.Forms.ColumnHeader)(new System.Windows.Forms.ColumnHeader()));
            this.columnHeaderSp = ((System.Windows.Forms.ColumnHeader)(new System.Windows.Forms.ColumnHeader()));
            this.columnHeaderTo = ((System.Windows.Forms.ColumnHeader)(new System.Windows.Forms.ColumnHeader()));
            this.contextMenuStripLibrary = new System.Windows.Forms.ContextMenuStrip(this.components);
            this.toolStripMenuItemEdit = new System.Windows.Forms.ToolStripMenuItem();
            this.editAllSelectedToolStripMenuItem = new System.Windows.Forms.ToolStripMenuItem();
            this.toolStripSeparator9 = new System.Windows.Forms.ToolStripSeparator();
            this.copyValuesToExtractorToolStripMenuItem = new System.Windows.Forms.ToolStripMenuItem();
            this.currentValuesToolStripMenuItem = new System.Windows.Forms.ToolStripMenuItem();
            this.wildValuesToolStripMenuItem = new System.Windows.Forms.ToolStripMenuItem();
            this.exportToClipboardToolStripMenuItem1 = new System.Windows.Forms.ToolStripMenuItem();
            this.forARKChatToolStripMenuItem1 = new System.Windows.Forms.ToolStripMenuItem();
            this.forARKChatcurrentValuesToolStripMenuItem1 = new System.Windows.Forms.ToolStripMenuItem();
            this.plainTextbreedingValuesToolStripMenuItem1 = new System.Windows.Forms.ToolStripMenuItem();
            this.plainTextcurrentValuesToolStripMenuItem1 = new System.Windows.Forms.ToolStripMenuItem();
            this.forSpreadsheetToolStripMenuItem1 = new System.Windows.Forms.ToolStripMenuItem();
            this.removeCooldownGrowingToolStripMenuItem = new System.Windows.Forms.ToolStripMenuItem();
            this.bestBreedingPartnersToolStripMenuItem = new System.Windows.Forms.ToolStripMenuItem();
            this.toolStripMenuItemStatus = new System.Windows.Forms.ToolStripMenuItem();
            this.toolStripMenuItem2 = new System.Windows.Forms.ToolStripMenuItem();
            this.toolStripMenuItem3 = new System.Windows.Forms.ToolStripMenuItem();
            this.toolStripMenuItem4 = new System.Windows.Forms.ToolStripMenuItem();
            this.obeliskToolStripMenuItem = new System.Windows.Forms.ToolStripMenuItem();
            this.toolStripSeparator6 = new System.Windows.Forms.ToolStripSeparator();
            this.toolStripMenuItemRemove = new System.Windows.Forms.ToolStripMenuItem();
            this.creatureBoxListView = new ARKBreedingStats.CreatureBox();
            this.tabPagePedigree = new System.Windows.Forms.TabPage();
            this.pedigree1 = new ARKBreedingStats.Pedigree();
            this.tabPageTaming = new System.Windows.Forms.TabPage();
            this.tamingControl1 = new ARKBreedingStats.TamingControl();
            this.tabPageBreedingPlan = new System.Windows.Forms.TabPage();
            this.breedingPlan1 = new ARKBreedingStats.BreedingPlan();
            this.tabPageRaising = new System.Windows.Forms.TabPage();
            this.raisingControl1 = new ARKBreedingStats.RaisingControl();
            this.tabPageTimer = new System.Windows.Forms.TabPage();
            this.timerList1 = new ARKBreedingStats.TimerControl();
            this.tabPagePlayerTribes = new System.Windows.Forms.TabPage();
            this.tribesControl1 = new ARKBreedingStats.TribesControl();
            this.tabPageNotes = new System.Windows.Forms.TabPage();
            this.notesControl1 = new ARKBreedingStats.NotesControl();
            this.TabPageOCR = new System.Windows.Forms.TabPage();
            this.ocrControl1 = new ARKBreedingStats.ocr.OCRControl();
            this.btnReadValuesFromArk = new System.Windows.Forms.Button();
            this.cbEventMultipliers = new System.Windows.Forms.CheckBox();
            this.statusStrip1 = new System.Windows.Forms.StatusStrip();
            this.toolStripProgressBar1 = new System.Windows.Forms.ToolStripProgressBar();
            this.toolStripStatusLabel = new System.Windows.Forms.ToolStripStatusLabel();
            this.toolStrip2 = new System.Windows.Forms.ToolStrip();
            this.newToolStripButton1 = new System.Windows.Forms.ToolStripButton();
            this.openToolStripButton1 = new System.Windows.Forms.ToolStripButton();
            this.saveToolStripButton1 = new System.Windows.Forms.ToolStripButton();
            this.toolStripSeparator3 = new System.Windows.Forms.ToolStripSeparator();
            this.toolStripButtonSettings = new System.Windows.Forms.ToolStripButton();
            this.toolStripSeparator4 = new System.Windows.Forms.ToolStripSeparator();
            this.toolStripButtonCopy2Tester = new System.Windows.Forms.ToolStripButton();
            this.toolStripButtonCopy2Extractor = new System.Windows.Forms.ToolStripButton();
            this.toolStripButtonClear = new System.Windows.Forms.ToolStripButton();
            this.toolStripButtonExtract = new System.Windows.Forms.ToolStripButton();
            this.toolStripButtonAddPlayer = new System.Windows.Forms.ToolStripButton();
            this.toolStripButtonAddTribe = new System.Windows.Forms.ToolStripButton();
            this.toolStripButtonAddNote = new System.Windows.Forms.ToolStripButton();
            this.toolStripButtonRemoveNote = new System.Windows.Forms.ToolStripButton();
            this.toolStripButtonDeleteExpiredIncubationTimers = new System.Windows.Forms.ToolStripButton();
            this.toolStripSeparator8 = new System.Windows.Forms.ToolStripSeparator();
            this.toolStripButtonSaveCreatureValuesTemp = new System.Windows.Forms.ToolStripButton();
            this.toolStripCBTempCreatures = new System.Windows.Forms.ToolStripComboBox();
            this.toolStripButtonDeleteTempCreature = new System.Windows.Forms.ToolStripButton();
            this.panelToolBar = new System.Windows.Forms.Panel();
            this.cbGuessSpecies = new System.Windows.Forms.CheckBox();
            this.lbLibrarySelectionInfo = new System.Windows.Forms.Label();
            this.chkbToggleOverlay = new System.Windows.Forms.CheckBox();
            this.labelListening = new System.Windows.Forms.Label();
            this.label9 = new System.Windows.Forms.Label();
            this.comboBoxSpeciesGlobal = new System.Windows.Forms.ComboBox();
            this.groupBox1.SuspendLayout();
            ((System.ComponentModel.ISupportInitialize)(this.numericUpDownImprintingBonusTester)).BeginInit();
            ((System.ComponentModel.ISupportInitialize)(this.NumericUpDownTestingTE)).BeginInit();
            this.groupBoxPossibilities.SuspendLayout();
            this.groupBoxDetailsExtractor.SuspendLayout();
            this.panelExtrImpr.SuspendLayout();
            ((System.ComponentModel.ISupportInitialize)(this.numericUpDownImprintingBonusExtractor)).BeginInit();
            this.panelExtrTE.SuspendLayout();
            ((System.ComponentModel.ISupportInitialize)(this.numericUpDownUpperTEffBound)).BeginInit();
            ((System.ComponentModel.ISupportInitialize)(this.numericUpDownLowerTEffBound)).BeginInit();
            this.menuStrip1.SuspendLayout();
            ((System.ComponentModel.ISupportInitialize)(this.numericUpDownLevel)).BeginInit();
            this.panelSums.SuspendLayout();
            this.panelWildTamedBred.SuspendLayout();
            this.tabControlMain.SuspendLayout();
            this.tabPageStatTesting.SuspendLayout();
            this.groupBox8.SuspendLayout();
            ((System.ComponentModel.ISupportInitialize)(this.radarChart1)).BeginInit();
            this.panelWildTamedBredTester.SuspendLayout();
            this.groupBox2.SuspendLayout();
            this.groupBox5.SuspendLayout();
            this.tabPageExtractor.SuspendLayout();
            this.groupBoxRadarChartExtractor.SuspendLayout();
            ((System.ComponentModel.ISupportInitialize)(this.radarChartExtractor)).BeginInit();
            this.groupBoxTamingInfo.SuspendLayout();
            this.gbStats.SuspendLayout();
            this.tabPageLibrary.SuspendLayout();
            this.tableLayoutPanelLibrary.SuspendLayout();
            this.tabControlLibFilter.SuspendLayout();
            this.tabPage1.SuspendLayout();
            this.tabPage2.SuspendLayout();
            this.tabPage3.SuspendLayout();
            this.tableLayoutPanel2.SuspendLayout();
            this.tabPage4.SuspendLayout();
            this.tabPageLibRadarChart.SuspendLayout();
            ((System.ComponentModel.ISupportInitialize)(this.radarChartLibrary)).BeginInit();
            this.contextMenuStripLibrary.SuspendLayout();
            this.tabPagePedigree.SuspendLayout();
            this.tabPageTaming.SuspendLayout();
            this.tabPageBreedingPlan.SuspendLayout();
            this.tabPageRaising.SuspendLayout();
            this.tabPageTimer.SuspendLayout();
            this.tabPagePlayerTribes.SuspendLayout();
            this.tabPageNotes.SuspendLayout();
            this.TabPageOCR.SuspendLayout();
            this.statusStrip1.SuspendLayout();
            this.toolStrip2.SuspendLayout();
            this.panelToolBar.SuspendLayout();
            this.SuspendLayout();
            // 
            // aboutToolStripMenuItem
            // 
            this.aboutToolStripMenuItem.Name = "aboutToolStripMenuItem";
            this.aboutToolStripMenuItem.Size = new System.Drawing.Size(171, 22);
            this.aboutToolStripMenuItem.Text = "about...";
            this.aboutToolStripMenuItem.Click += new System.EventHandler(this.aboutToolStripMenuItem_Click);
            // 
            // checkBoxJustTamed
            // 
            this.checkBoxJustTamed.AutoSize = true;
            this.checkBoxJustTamed.Location = new System.Drawing.Point(321, 87);
            this.checkBoxJustTamed.Name = "checkBoxJustTamed";
            this.checkBoxJustTamed.Size = new System.Drawing.Size(177, 17);
            this.checkBoxJustTamed.TabIndex = 5;
            this.checkBoxJustTamed.Text = "Since Taming no Server-Restart";
            this.checkBoxJustTamed.UseVisualStyleBackColor = true;
            this.checkBoxJustTamed.Visible = false;
            // 
            // fileToolStripMenuItem
            // 
            this.fileToolStripMenuItem.DropDownItems.AddRange(new System.Windows.Forms.ToolStripItem[] {
            this.newToolStripMenuItem,
            this.loadToolStripMenuItem,
            this.loadAndAddToolStripMenuItem,
            this.saveToolStripMenuItem,
            this.saveAsToolStripMenuItem,
            this.toolStripSeparator2,
            this.loadAdditionalValuesToolStripMenuItem,
            this.settingsToolStripMenuItem,
            this.toolStripSeparator1,
            this.quitToolStripMenuItem});
            this.fileToolStripMenuItem.Name = "fileToolStripMenuItem";
            this.fileToolStripMenuItem.Size = new System.Drawing.Size(37, 20);
            this.fileToolStripMenuItem.Text = "File";
            // 
            // newToolStripMenuItem
            // 
            this.newToolStripMenuItem.Name = "newToolStripMenuItem";
            this.newToolStripMenuItem.Size = new System.Drawing.Size(246, 22);
            this.newToolStripMenuItem.Text = "New Library";
            this.newToolStripMenuItem.Click += new System.EventHandler(this.newToolStripMenuItem_Click);
            // 
            // loadToolStripMenuItem
            // 
            this.loadToolStripMenuItem.Name = "loadToolStripMenuItem";
            this.loadToolStripMenuItem.ShortcutKeyDisplayString = "";
            this.loadToolStripMenuItem.ShortcutKeys = ((System.Windows.Forms.Keys)((System.Windows.Forms.Keys.Control | System.Windows.Forms.Keys.O)));
            this.loadToolStripMenuItem.Size = new System.Drawing.Size(246, 22);
            this.loadToolStripMenuItem.Text = "Load...";
            this.loadToolStripMenuItem.Click += new System.EventHandler(this.loadToolStripMenuItem_Click);
            // 
            // loadAndAddToolStripMenuItem
            // 
            this.loadAndAddToolStripMenuItem.Name = "loadAndAddToolStripMenuItem";
            this.loadAndAddToolStripMenuItem.Size = new System.Drawing.Size(246, 22);
            this.loadAndAddToolStripMenuItem.Text = "Load and Add...";
            this.loadAndAddToolStripMenuItem.Click += new System.EventHandler(this.loadAndAddToolStripMenuItem_Click);
            // 
            // saveToolStripMenuItem
            // 
            this.saveToolStripMenuItem.Name = "saveToolStripMenuItem";
            this.saveToolStripMenuItem.ShortcutKeys = ((System.Windows.Forms.Keys)((System.Windows.Forms.Keys.Control | System.Windows.Forms.Keys.S)));
            this.saveToolStripMenuItem.Size = new System.Drawing.Size(246, 22);
            this.saveToolStripMenuItem.Text = "Save";
            this.saveToolStripMenuItem.Click += new System.EventHandler(this.saveToolStripMenuItem_Click);
            // 
            // saveAsToolStripMenuItem
            // 
            this.saveAsToolStripMenuItem.Name = "saveAsToolStripMenuItem";
            this.saveAsToolStripMenuItem.ShortcutKeys = ((System.Windows.Forms.Keys)(((System.Windows.Forms.Keys.Control | System.Windows.Forms.Keys.Shift) 
            | System.Windows.Forms.Keys.S)));
            this.saveAsToolStripMenuItem.Size = new System.Drawing.Size(246, 22);
            this.saveAsToolStripMenuItem.Text = "Save as...";
            this.saveAsToolStripMenuItem.Click += new System.EventHandler(this.saveAsToolStripMenuItem_Click);
            // 
            // toolStripSeparator2
            // 
            this.toolStripSeparator2.Name = "toolStripSeparator2";
            this.toolStripSeparator2.Size = new System.Drawing.Size(243, 6);
            // 
            // loadAdditionalValuesToolStripMenuItem
            // 
            this.loadAdditionalValuesToolStripMenuItem.Name = "loadAdditionalValuesToolStripMenuItem";
            this.loadAdditionalValuesToolStripMenuItem.Size = new System.Drawing.Size(246, 22);
            this.loadAdditionalValuesToolStripMenuItem.Text = "Load additional values...";
            this.loadAdditionalValuesToolStripMenuItem.Click += new System.EventHandler(this.loadAdditionalValuesToolStripMenuItem_Click);
            // 
            // settingsToolStripMenuItem
            // 
            this.settingsToolStripMenuItem.Name = "settingsToolStripMenuItem";
            this.settingsToolStripMenuItem.ShortcutKeys = ((System.Windows.Forms.Keys)((System.Windows.Forms.Keys.Control | System.Windows.Forms.Keys.Oemcomma)));
            this.settingsToolStripMenuItem.Size = new System.Drawing.Size(246, 22);
            this.settingsToolStripMenuItem.Text = "Settings...";
            this.settingsToolStripMenuItem.Click += new System.EventHandler(this.settingsToolStripMenuItem_Click);
            // 
            // toolStripSeparator1
            // 
            this.toolStripSeparator1.Name = "toolStripSeparator1";
            this.toolStripSeparator1.Size = new System.Drawing.Size(243, 6);
            // 
            // quitToolStripMenuItem
            // 
            this.quitToolStripMenuItem.Name = "quitToolStripMenuItem";
            this.quitToolStripMenuItem.Size = new System.Drawing.Size(246, 22);
            this.quitToolStripMenuItem.Text = "Quit";
            this.quitToolStripMenuItem.Click += new System.EventHandler(this.quitToolStripMenuItem_Click);
            // 
            // groupBox1
            // 
            this.groupBox1.Controls.Add(this.labelImprintedCount);
            this.groupBox1.Controls.Add(this.labelImprintingTester);
            this.groupBox1.Controls.Add(this.numericUpDownImprintingBonusTester);
            this.groupBox1.Controls.Add(this.NumericUpDownTestingTE);
            this.groupBox1.Controls.Add(this.labelTesterTE);
            this.groupBox1.Location = new System.Drawing.Point(321, 6);
            this.groupBox1.Name = "groupBox1";
            this.groupBox1.Size = new System.Drawing.Size(229, 72);
            this.groupBox1.TabIndex = 2;
            this.groupBox1.TabStop = false;
            this.groupBox1.Text = "Details";
            // 
            // labelImprintedCount
            // 
            this.labelImprintedCount.AutoSize = true;
            this.labelImprintedCount.Location = new System.Drawing.Point(181, 47);
            this.labelImprintedCount.Name = "labelImprintedCount";
            this.labelImprintedCount.Size = new System.Drawing.Size(25, 13);
            this.labelImprintedCount.TabIndex = 5;
            this.labelImprintedCount.Text = "(0×)";
            this.labelImprintedCount.MouseClick += new System.Windows.Forms.MouseEventHandler(this.labelImprintedCount_MouseClick);
            // 
            // labelImprintingTester
            // 
            this.labelImprintingTester.AutoSize = true;
            this.labelImprintingTester.Enabled = false;
            this.labelImprintingTester.Location = new System.Drawing.Point(87, 47);
            this.labelImprintingTester.Name = "labelImprintingTester";
            this.labelImprintingTester.Size = new System.Drawing.Size(96, 13);
            this.labelImprintingTester.TabIndex = 5;
            this.labelImprintingTester.Text = "% Imprinting Bonus";
            // 
            // numericUpDownImprintingBonusTester
            // 
            this.numericUpDownImprintingBonusTester.DecimalPlaces = 5;
            this.numericUpDownImprintingBonusTester.Enabled = false;
            this.numericUpDownImprintingBonusTester.Location = new System.Drawing.Point(6, 45);
            this.numericUpDownImprintingBonusTester.Maximum = new decimal(new int[] {
            1000,
            0,
            0,
            0});
            this.numericUpDownImprintingBonusTester.Name = "numericUpDownImprintingBonusTester";
            this.numericUpDownImprintingBonusTester.Size = new System.Drawing.Size(75, 20);
            this.numericUpDownImprintingBonusTester.TabIndex = 4;
            this.numericUpDownImprintingBonusTester.ValueChanged += new System.EventHandler(this.numericUpDownImprintingBonusTester_ValueChanged);
            // 
            // NumericUpDownTestingTE
            // 
            this.NumericUpDownTestingTE.DecimalPlaces = 1;
            this.NumericUpDownTestingTE.Location = new System.Drawing.Point(6, 19);
            this.NumericUpDownTestingTE.Name = "NumericUpDownTestingTE";
            this.NumericUpDownTestingTE.Size = new System.Drawing.Size(60, 20);
            this.NumericUpDownTestingTE.TabIndex = 0;
            this.NumericUpDownTestingTE.Value = new decimal(new int[] {
            80,
            0,
            0,
            0});
            this.NumericUpDownTestingTE.ValueChanged += new System.EventHandler(this.NumericUpDownTestingTE_ValueChanged);
            // 
            // labelTesterTE
            // 
            this.labelTesterTE.AutoSize = true;
            this.labelTesterTE.Location = new System.Drawing.Point(72, 21);
            this.labelTesterTE.Name = "labelTesterTE";
            this.labelTesterTE.Size = new System.Drawing.Size(120, 13);
            this.labelTesterTE.TabIndex = 1;
            this.labelTesterTE.Text = "% Taming Effectiveness";
            // 
            // groupBoxPossibilities
            // 
            this.groupBoxPossibilities.Controls.Add(this.listViewPossibilities);
            this.groupBoxPossibilities.Location = new System.Drawing.Point(556, 43);
            this.groupBoxPossibilities.Name = "groupBoxPossibilities";
            this.groupBoxPossibilities.Size = new System.Drawing.Size(174, 295);
            this.groupBoxPossibilities.TabIndex = 11;
            this.groupBoxPossibilities.TabStop = false;
            this.groupBoxPossibilities.Text = "Possible Levels";
            // 
            // listViewPossibilities
            // 
            this.listViewPossibilities.Columns.AddRange(new System.Windows.Forms.ColumnHeader[] {
            this.columnHeaderWild,
            this.columnHeaderDom,
            this.columnHeaderTE,
            this.columnHeaderLW});
            this.listViewPossibilities.Dock = System.Windows.Forms.DockStyle.Fill;
            this.listViewPossibilities.FullRowSelect = true;
            this.listViewPossibilities.HideSelection = false;
            this.listViewPossibilities.Location = new System.Drawing.Point(3, 16);
            this.listViewPossibilities.MultiSelect = false;
            this.listViewPossibilities.Name = "listViewPossibilities";
            this.listViewPossibilities.ShowGroups = false;
            this.listViewPossibilities.Size = new System.Drawing.Size(168, 276);
            this.listViewPossibilities.TabIndex = 0;
            this.listViewPossibilities.UseCompatibleStateImageBehavior = false;
            this.listViewPossibilities.View = System.Windows.Forms.View.Details;
            this.listViewPossibilities.ColumnClick += new System.Windows.Forms.ColumnClickEventHandler(this.listView_ColumnClick);
            this.listViewPossibilities.SelectedIndexChanged += new System.EventHandler(this.listViewPossibilities_SelectedIndexChanged);
            // 
            // columnHeaderWild
            // 
            this.columnHeaderWild.Text = "Wild";
            this.columnHeaderWild.Width = 34;
            // 
            // columnHeaderDom
            // 
            this.columnHeaderDom.Text = "Dom";
            this.columnHeaderDom.Width = 34;
            // 
            // columnHeaderTE
            // 
            this.columnHeaderTE.Text = "TEff [%]";
            this.columnHeaderTE.Width = 49;
            // 
            // columnHeaderLW
            // 
            this.columnHeaderLW.Text = "WLvl";
            this.columnHeaderLW.Width = 37;
            // 
            // groupBoxDetailsExtractor
            // 
            this.groupBoxDetailsExtractor.Controls.Add(this.panelExtrImpr);
            this.groupBoxDetailsExtractor.Controls.Add(this.panelExtrTE);
            this.groupBoxDetailsExtractor.Location = new System.Drawing.Point(321, 6);
            this.groupBoxDetailsExtractor.Name = "groupBoxDetailsExtractor";
            this.groupBoxDetailsExtractor.Size = new System.Drawing.Size(229, 75);
            this.groupBoxDetailsExtractor.TabIndex = 4;
            this.groupBoxDetailsExtractor.TabStop = false;
            this.groupBoxDetailsExtractor.Text = "Taming-Effectiveness";
            // 
            // panelExtrImpr
            // 
            this.panelExtrImpr.Controls.Add(this.cbExtractImprintingFromTorpor);
            this.panelExtrImpr.Controls.Add(this.cbExactlyImprinting);
            this.panelExtrImpr.Controls.Add(this.labelImprintingBonus);
            this.panelExtrImpr.Controls.Add(this.labelImprintingCuddleCountExtractor);
            this.panelExtrImpr.Controls.Add(this.numericUpDownImprintingBonusExtractor);
            this.panelExtrImpr.Location = new System.Drawing.Point(6, 16);
            this.panelExtrImpr.Name = "panelExtrImpr";
            this.panelExtrImpr.Size = new System.Drawing.Size(220, 53);
            this.panelExtrImpr.TabIndex = 52;
            this.panelExtrImpr.Visible = false;
            // 
            // cbExtractImprintingFromTorpor
            // 
            this.cbExtractImprintingFromTorpor.AutoSize = true;
            this.cbExtractImprintingFromTorpor.Location = new System.Drawing.Point(129, 29);
            this.cbExtractImprintingFromTorpor.Name = "cbExtractImprintingFromTorpor";
            this.cbExtractImprintingFromTorpor.Size = new System.Drawing.Size(83, 17);
            this.cbExtractImprintingFromTorpor.TabIndex = 52;
            this.cbExtractImprintingFromTorpor.Text = "Partly Event";
            this.cbExtractImprintingFromTorpor.UseVisualStyleBackColor = true;
            // 
            // cbExactlyImprinting
            // 
            this.cbExactlyImprinting.AutoSize = true;
            this.cbExactlyImprinting.Location = new System.Drawing.Point(3, 29);
            this.cbExactlyImprinting.Name = "cbExactlyImprinting";
            this.cbExactlyImprinting.Size = new System.Drawing.Size(120, 17);
            this.cbExactlyImprinting.TabIndex = 51;
            this.cbExactlyImprinting.Text = "Exactly, don\'t adjust";
            this.cbExactlyImprinting.UseVisualStyleBackColor = true;
            this.cbExactlyImprinting.CheckedChanged += new System.EventHandler(this.cbExactlyImprinting_CheckedChanged);
            // 
            // labelImprintingBonus
            // 
            this.labelImprintingBonus.AutoSize = true;
            this.labelImprintingBonus.Location = new System.Drawing.Point(86, 5);
            this.labelImprintingBonus.Name = "labelImprintingBonus";
            this.labelImprintingBonus.Size = new System.Drawing.Size(96, 13);
            this.labelImprintingBonus.TabIndex = 7;
            this.labelImprintingBonus.Text = "% Imprinting Bonus";
            // 
            // labelImprintingCuddleCountExtractor
            // 
            this.labelImprintingCuddleCountExtractor.AutoSize = true;
            this.labelImprintingCuddleCountExtractor.Location = new System.Drawing.Point(188, 5);
            this.labelImprintingCuddleCountExtractor.Name = "labelImprintingCuddleCountExtractor";
            this.labelImprintingCuddleCountExtractor.Size = new System.Drawing.Size(25, 13);
            this.labelImprintingCuddleCountExtractor.TabIndex = 50;
            this.labelImprintingCuddleCountExtractor.Text = "(0×)";
            // 
            // numericUpDownImprintingBonusExtractor
            // 
            this.numericUpDownImprintingBonusExtractor.DecimalPlaces = 5;
            this.numericUpDownImprintingBonusExtractor.Location = new System.Drawing.Point(3, 3);
            this.numericUpDownImprintingBonusExtractor.Maximum = new decimal(new int[] {
            1000,
            0,
            0,
            0});
            this.numericUpDownImprintingBonusExtractor.Name = "numericUpDownImprintingBonusExtractor";
            this.numericUpDownImprintingBonusExtractor.Size = new System.Drawing.Size(77, 20);
            this.numericUpDownImprintingBonusExtractor.TabIndex = 6;
            this.numericUpDownImprintingBonusExtractor.ValueChanged += new System.EventHandler(this.numericUpDownImprintingBonusExtractor_ValueChanged);
            this.numericUpDownImprintingBonusExtractor.Enter += new System.EventHandler(this.numericUpDown_Enter);
            // 
            // panelExtrTE
            // 
            this.panelExtrTE.Controls.Add(this.labelTE);
            this.panelExtrTE.Controls.Add(this.label2);
            this.panelExtrTE.Controls.Add(this.label1);
            this.panelExtrTE.Controls.Add(this.numericUpDownUpperTEffBound);
            this.panelExtrTE.Controls.Add(this.label3);
            this.panelExtrTE.Controls.Add(this.numericUpDownLowerTEffBound);
            this.panelExtrTE.Location = new System.Drawing.Point(6, 16);
            this.panelExtrTE.Name = "panelExtrTE";
            this.panelExtrTE.Size = new System.Drawing.Size(220, 53);
            this.panelExtrTE.TabIndex = 52;
            // 
            // labelTE
            // 
            this.labelTE.Location = new System.Drawing.Point(3, 31);
            this.labelTE.Name = "labelTE";
            this.labelTE.Size = new System.Drawing.Size(210, 19);
            this.labelTE.TabIndex = 4;
            this.labelTE.Text = "TE differs in chosen possibilities";
            // 
            // label2
            // 
            this.label2.AutoSize = true;
            this.label2.Location = new System.Drawing.Point(3, 5);
            this.label2.Name = "label2";
            this.label2.Size = new System.Drawing.Size(71, 13);
            this.label2.TabIndex = 0;
            this.label2.Text = "Range to test";
            // 
            // label1
            // 
            this.label1.AutoSize = true;
            this.label1.Location = new System.Drawing.Point(198, 6);
            this.label1.Name = "label1";
            this.label1.Size = new System.Drawing.Size(15, 13);
            this.label1.TabIndex = 5;
            this.label1.Text = "%";
            // 
            // numericUpDownUpperTEffBound
            // 
            this.numericUpDownUpperTEffBound.Location = new System.Drawing.Point(147, 3);
            this.numericUpDownUpperTEffBound.Name = "numericUpDownUpperTEffBound";
            this.numericUpDownUpperTEffBound.Size = new System.Drawing.Size(45, 20);
            this.numericUpDownUpperTEffBound.TabIndex = 3;
            this.numericUpDownUpperTEffBound.Value = new decimal(new int[] {
            100,
            0,
            0,
            0});
            this.numericUpDownUpperTEffBound.Enter += new System.EventHandler(this.numericUpDown_Enter);
            // 
            // label3
            // 
            this.label3.AutoSize = true;
            this.label3.Location = new System.Drawing.Point(131, 5);
            this.label3.Name = "label3";
            this.label3.Size = new System.Drawing.Size(10, 13);
            this.label3.TabIndex = 2;
            this.label3.Text = "-";
            // 
            // numericUpDownLowerTEffBound
            // 
            this.numericUpDownLowerTEffBound.Location = new System.Drawing.Point(80, 3);
            this.numericUpDownLowerTEffBound.Name = "numericUpDownLowerTEffBound";
            this.numericUpDownLowerTEffBound.Size = new System.Drawing.Size(45, 20);
            this.numericUpDownLowerTEffBound.TabIndex = 1;
            this.numericUpDownLowerTEffBound.Value = new decimal(new int[] {
            80,
            0,
            0,
            0});
            this.numericUpDownLowerTEffBound.Enter += new System.EventHandler(this.numericUpDown_Enter);
            // 
            // label4
            // 
            this.label4.AutoSize = true;
            this.label4.Location = new System.Drawing.Point(205, 11);
            this.label4.Name = "label4";
            this.label4.Size = new System.Drawing.Size(33, 13);
            this.label4.TabIndex = 1;
            this.label4.Text = "Level";
            // 
            // label5
            // 
            this.label5.AutoSize = true;
            this.label5.Location = new System.Drawing.Point(222, 16);
            this.label5.Name = "label5";
            this.label5.Size = new System.Drawing.Size(79, 13);
            this.label5.TabIndex = 33;
            this.label5.Text = "Breeding Value";
            // 
            // lblTesterWildLevel
            // 
            this.lblTesterWildLevel.AutoSize = true;
            this.lblTesterWildLevel.Location = new System.Drawing.Point(18, 16);
            this.lblTesterWildLevel.Name = "lblTesterWildLevel";
            this.lblTesterWildLevel.Size = new System.Drawing.Size(45, 13);
            this.lblTesterWildLevel.TabIndex = 31;
            this.lblTesterWildLevel.Text = "Wild-Lvl";
            // 
            // lblTesterDomLevel
            // 
            this.lblTesterDomLevel.AutoSize = true;
            this.lblTesterDomLevel.Location = new System.Drawing.Point(73, 16);
            this.lblTesterDomLevel.Name = "lblTesterDomLevel";
            this.lblTesterDomLevel.Size = new System.Drawing.Size(46, 13);
            this.lblTesterDomLevel.TabIndex = 32;
            this.lblTesterDomLevel.Text = "Dom-Lvl";
            // 
            // labelDoc
            // 
            this.labelDoc.Location = new System.Drawing.Point(556, 341);
            this.labelDoc.Name = "labelDoc";
            this.labelDoc.Size = new System.Drawing.Size(177, 187);
            this.labelDoc.TabIndex = 15;
            this.labelDoc.Text = resources.GetString("labelDoc.Text");
            // 
            // labelFootnote
            // 
            this.labelFootnote.Location = new System.Drawing.Point(6, 469);
            this.labelFootnote.Name = "labelFootnote";
            this.labelFootnote.Size = new System.Drawing.Size(295, 16);
            this.labelFootnote.TabIndex = 18;
            this.labelFootnote.Text = "*Creature is not yet tamed and may get better values then.";
            // 
            // labelHBV
            // 
            this.labelHBV.AutoSize = true;
            this.labelHBV.Location = new System.Drawing.Point(222, 16);
            this.labelHBV.Name = "labelHBV";
            this.labelHBV.Size = new System.Drawing.Size(79, 13);
            this.labelHBV.TabIndex = 27;
            this.labelHBV.Text = "Breeding Value";
            // 
            // lblExtractorDomLevel
            // 
            this.lblExtractorDomLevel.AutoSize = true;
            this.lblExtractorDomLevel.Location = new System.Drawing.Point(176, 16);
            this.lblExtractorDomLevel.Name = "lblExtractorDomLevel";
            this.lblExtractorDomLevel.Size = new System.Drawing.Size(46, 13);
            this.lblExtractorDomLevel.TabIndex = 26;
            this.lblExtractorDomLevel.Text = "Dom-Lvl";
            // 
            // lblExtractorWildLevel
            // 
            this.lblExtractorWildLevel.AutoSize = true;
            this.lblExtractorWildLevel.Location = new System.Drawing.Point(127, 16);
            this.lblExtractorWildLevel.Name = "lblExtractorWildLevel";
            this.lblExtractorWildLevel.Size = new System.Drawing.Size(45, 13);
            this.lblExtractorWildLevel.TabIndex = 25;
            this.lblExtractorWildLevel.Text = "Wild-Lvl";
            // 
            // labelSum
            // 
            this.labelSum.AutoSize = true;
            this.labelSum.Location = new System.Drawing.Point(76, 2);
            this.labelSum.Name = "labelSum";
            this.labelSum.Size = new System.Drawing.Size(28, 13);
            this.labelSum.TabIndex = 29;
            this.labelSum.Text = "Sum";
            // 
            // labelSumDom
            // 
            this.labelSumDom.AutoSize = true;
            this.labelSumDom.Location = new System.Drawing.Point(163, 2);
            this.labelSumDom.Name = "labelSumDom";
            this.labelSumDom.Size = new System.Drawing.Size(25, 13);
            this.labelSumDom.TabIndex = 31;
            this.labelSumDom.Text = "100";
            // 
            // labelSumWild
            // 
            this.labelSumWild.AutoSize = true;
            this.labelSumWild.Location = new System.Drawing.Point(121, 2);
            this.labelSumWild.Name = "labelSumWild";
            this.labelSumWild.Size = new System.Drawing.Size(25, 13);
            this.labelSumWild.TabIndex = 30;
            this.labelSumWild.Text = "100";
            // 
            // menuStrip1
            // 
            this.menuStrip1.Items.AddRange(new System.Windows.Forms.ToolStripItem[] {
            this.fileToolStripMenuItem,
            this.creatureToolStripMenuItem,
            this.viewToolStripMenuItem,
            this.toolStripMenuItem1});
            this.menuStrip1.Location = new System.Drawing.Point(0, 0);
            this.menuStrip1.Name = "menuStrip1";
            this.menuStrip1.Size = new System.Drawing.Size(940, 24);
            this.menuStrip1.TabIndex = 0;
            this.menuStrip1.Text = "menuStrip1";
            // 
            // creatureToolStripMenuItem
            // 
            this.creatureToolStripMenuItem.DropDownItems.AddRange(new System.Windows.Forms.ToolStripItem[] {
            this.exportToClipboardToolStripMenuItem,
            this.setStatusToolStripMenuItem,
            this.multiSetterToolStripMenuItem,
            this.toolStripSeparator5,
            this.deleteSelectedToolStripMenuItem,
            this.findDuplicatesToolStripMenuItem,
            this.toolStripSeparator7,
            this.copyCreatureToolStripMenuItem,
            this.pasteCreatureToolStripMenuItem});
            this.creatureToolStripMenuItem.Name = "creatureToolStripMenuItem";
            this.creatureToolStripMenuItem.Size = new System.Drawing.Size(39, 20);
            this.creatureToolStripMenuItem.Text = "Edit";
            // 
            // exportToClipboardToolStripMenuItem
            // 
            this.exportToClipboardToolStripMenuItem.DropDownItems.AddRange(new System.Windows.Forms.ToolStripItem[] {
            this.forSpreadsheetToolStripMenuItem,
            this.forARKChatToolStripMenuItem,
            this.forARKChatcurrentValuesToolStripMenuItem,
            this.plainTextbreedingValuesToolStripMenuItem,
            this.plainTextcurrentValuesToolStripMenuItem});
            this.exportToClipboardToolStripMenuItem.Name = "exportToClipboardToolStripMenuItem";
            this.exportToClipboardToolStripMenuItem.Size = new System.Drawing.Size(176, 22);
            this.exportToClipboardToolStripMenuItem.Text = "Export to Clipboard";
            // 
            // forSpreadsheetToolStripMenuItem
            // 
            this.forSpreadsheetToolStripMenuItem.Name = "forSpreadsheetToolStripMenuItem";
            this.forSpreadsheetToolStripMenuItem.Size = new System.Drawing.Size(236, 22);
            this.forSpreadsheetToolStripMenuItem.Text = "for Spreadsheet";
            this.forSpreadsheetToolStripMenuItem.Click += new System.EventHandler(this.forSpreadsheetToolStripMenuItem_Click);
            // 
            // forARKChatToolStripMenuItem
            // 
            this.forARKChatToolStripMenuItem.Name = "forARKChatToolStripMenuItem";
            this.forARKChatToolStripMenuItem.Size = new System.Drawing.Size(236, 22);
            this.forARKChatToolStripMenuItem.Text = "for ARK Chat (breeding values)";
            this.forARKChatToolStripMenuItem.Click += new System.EventHandler(this.forARKChatToolStripMenuItem_Click);
            // 
            // forARKChatcurrentValuesToolStripMenuItem
            // 
            this.forARKChatcurrentValuesToolStripMenuItem.Name = "forARKChatcurrentValuesToolStripMenuItem";
            this.forARKChatcurrentValuesToolStripMenuItem.Size = new System.Drawing.Size(236, 22);
            this.forARKChatcurrentValuesToolStripMenuItem.Text = "for ARK Chat (current values)";
            this.forARKChatcurrentValuesToolStripMenuItem.Click += new System.EventHandler(this.forARKChatcurrentValuesToolStripMenuItem_Click);
            // 
            // plainTextbreedingValuesToolStripMenuItem
            // 
            this.plainTextbreedingValuesToolStripMenuItem.Name = "plainTextbreedingValuesToolStripMenuItem";
            this.plainTextbreedingValuesToolStripMenuItem.Size = new System.Drawing.Size(236, 22);
            this.plainTextbreedingValuesToolStripMenuItem.Text = "Plain Text (breeding values)";
            this.plainTextbreedingValuesToolStripMenuItem.Click += new System.EventHandler(this.plainTextbreedingValuesToolStripMenuItem_Click);
            // 
            // plainTextcurrentValuesToolStripMenuItem
            // 
            this.plainTextcurrentValuesToolStripMenuItem.Name = "plainTextcurrentValuesToolStripMenuItem";
            this.plainTextcurrentValuesToolStripMenuItem.Size = new System.Drawing.Size(236, 22);
            this.plainTextcurrentValuesToolStripMenuItem.Text = "Plain Text (current values)";
            this.plainTextcurrentValuesToolStripMenuItem.Click += new System.EventHandler(this.plainTextcurrentValuesToolStripMenuItem_Click);
            // 
            // setStatusToolStripMenuItem
            // 
            this.setStatusToolStripMenuItem.DropDownItems.AddRange(new System.Windows.Forms.ToolStripItem[] {
            this.aliveToolStripMenuItem,
            this.deadToolStripMenuItem,
            this.unavailableToolStripMenuItem,
            this.obeliskToolStripMenuItem1});
            this.setStatusToolStripMenuItem.Name = "setStatusToolStripMenuItem";
            this.setStatusToolStripMenuItem.Size = new System.Drawing.Size(176, 22);
            this.setStatusToolStripMenuItem.Text = "Set Status";
            // 
            // aliveToolStripMenuItem
            // 
            this.aliveToolStripMenuItem.Name = "aliveToolStripMenuItem";
            this.aliveToolStripMenuItem.Size = new System.Drawing.Size(135, 22);
            this.aliveToolStripMenuItem.Text = "Available";
            this.aliveToolStripMenuItem.Click += new System.EventHandler(this.aliveToolStripMenuItem_Click);
            // 
            // deadToolStripMenuItem
            // 
            this.deadToolStripMenuItem.Name = "deadToolStripMenuItem";
            this.deadToolStripMenuItem.Size = new System.Drawing.Size(135, 22);
            this.deadToolStripMenuItem.Text = "Dead";
            this.deadToolStripMenuItem.Click += new System.EventHandler(this.deadToolStripMenuItem_Click);
            // 
            // unavailableToolStripMenuItem
            // 
            this.unavailableToolStripMenuItem.Name = "unavailableToolStripMenuItem";
            this.unavailableToolStripMenuItem.Size = new System.Drawing.Size(135, 22);
            this.unavailableToolStripMenuItem.Text = "Unavailable";
            this.unavailableToolStripMenuItem.Click += new System.EventHandler(this.unavailableToolStripMenuItem_Click);
            // 
            // obeliskToolStripMenuItem1
            // 
            this.obeliskToolStripMenuItem1.Name = "obeliskToolStripMenuItem1";
            this.obeliskToolStripMenuItem1.Size = new System.Drawing.Size(135, 22);
            this.obeliskToolStripMenuItem1.Text = "Obelisk";
            this.obeliskToolStripMenuItem1.Click += new System.EventHandler(this.obeliskToolStripMenuItem1_Click);
            // 
            // multiSetterToolStripMenuItem
            // 
            this.multiSetterToolStripMenuItem.Name = "multiSetterToolStripMenuItem";
            this.multiSetterToolStripMenuItem.Size = new System.Drawing.Size(176, 22);
            this.multiSetterToolStripMenuItem.Text = "MultiSetter...";
            this.multiSetterToolStripMenuItem.Click += new System.EventHandler(this.multiSetterToolStripMenuItem_Click);
            // 
            // toolStripSeparator5
            // 
            this.toolStripSeparator5.Name = "toolStripSeparator5";
            this.toolStripSeparator5.Size = new System.Drawing.Size(173, 6);
            // 
            // deleteSelectedToolStripMenuItem
            // 
            this.deleteSelectedToolStripMenuItem.Name = "deleteSelectedToolStripMenuItem";
            this.deleteSelectedToolStripMenuItem.Size = new System.Drawing.Size(176, 22);
            this.deleteSelectedToolStripMenuItem.Text = "Remove...";
            this.deleteSelectedToolStripMenuItem.Click += new System.EventHandler(this.deleteSelectedToolStripMenuItem_Click);
            // 
            // findDuplicatesToolStripMenuItem
            // 
            this.findDuplicatesToolStripMenuItem.Name = "findDuplicatesToolStripMenuItem";
            this.findDuplicatesToolStripMenuItem.Size = new System.Drawing.Size(176, 22);
            this.findDuplicatesToolStripMenuItem.Text = "Find Duplicates...";
            this.findDuplicatesToolStripMenuItem.Click += new System.EventHandler(this.findDuplicatesToolStripMenuItem_Click);
            // 
            // toolStripSeparator7
            // 
            this.toolStripSeparator7.Name = "toolStripSeparator7";
            this.toolStripSeparator7.Size = new System.Drawing.Size(173, 6);
            // 
            // copyCreatureToolStripMenuItem
            // 
            this.copyCreatureToolStripMenuItem.Name = "copyCreatureToolStripMenuItem";
            this.copyCreatureToolStripMenuItem.Size = new System.Drawing.Size(176, 22);
            this.copyCreatureToolStripMenuItem.Text = "Copy Creature";
            this.copyCreatureToolStripMenuItem.Click += new System.EventHandler(this.copyCreatureToolStripMenuItem_Click);
            // 
            // pasteCreatureToolStripMenuItem
            // 
            this.pasteCreatureToolStripMenuItem.Name = "pasteCreatureToolStripMenuItem";
            this.pasteCreatureToolStripMenuItem.Size = new System.Drawing.Size(176, 22);
            this.pasteCreatureToolStripMenuItem.Text = "Paste Creature";
            this.pasteCreatureToolStripMenuItem.Click += new System.EventHandler(this.pasteCreatureToolStripMenuItem_Click);
            // 
            // viewToolStripMenuItem
            // 
            this.viewToolStripMenuItem.DropDownItems.AddRange(new System.Windows.Forms.ToolStripItem[] {
            this.deadCreaturesToolStripMenuItem,
            this.unavailableCreaturesToolStripMenuItem,
            this.obeliskCreaturesToolStripMenuItem,
            this.neuteredCreaturesToolStripMenuItem,
            this.mutatedCreaturesToolStripMenuItem});
            this.viewToolStripMenuItem.Name = "viewToolStripMenuItem";
            this.viewToolStripMenuItem.Size = new System.Drawing.Size(44, 20);
            this.viewToolStripMenuItem.Text = "View";
            // 
            // deadCreaturesToolStripMenuItem
            // 
            this.deadCreaturesToolStripMenuItem.Checked = true;
            this.deadCreaturesToolStripMenuItem.CheckOnClick = true;
            this.deadCreaturesToolStripMenuItem.CheckState = System.Windows.Forms.CheckState.Checked;
            this.deadCreaturesToolStripMenuItem.Name = "deadCreaturesToolStripMenuItem";
            this.deadCreaturesToolStripMenuItem.Size = new System.Drawing.Size(188, 22);
            this.deadCreaturesToolStripMenuItem.Text = "Dead Creatures";
            this.deadCreaturesToolStripMenuItem.Click += new System.EventHandler(this.deadCreaturesToolStripMenuItem_Click);
            // 
            // unavailableCreaturesToolStripMenuItem
            // 
            this.unavailableCreaturesToolStripMenuItem.Checked = true;
            this.unavailableCreaturesToolStripMenuItem.CheckOnClick = true;
            this.unavailableCreaturesToolStripMenuItem.CheckState = System.Windows.Forms.CheckState.Checked;
            this.unavailableCreaturesToolStripMenuItem.Name = "unavailableCreaturesToolStripMenuItem";
            this.unavailableCreaturesToolStripMenuItem.Size = new System.Drawing.Size(188, 22);
            this.unavailableCreaturesToolStripMenuItem.Text = "Unavailable Creatures";
            this.unavailableCreaturesToolStripMenuItem.Click += new System.EventHandler(this.unavailableCreaturesToolStripMenuItem_Click);
            // 
            // obeliskCreaturesToolStripMenuItem
            // 
            this.obeliskCreaturesToolStripMenuItem.Checked = true;
            this.obeliskCreaturesToolStripMenuItem.CheckOnClick = true;
            this.obeliskCreaturesToolStripMenuItem.CheckState = System.Windows.Forms.CheckState.Checked;
            this.obeliskCreaturesToolStripMenuItem.Name = "obeliskCreaturesToolStripMenuItem";
            this.obeliskCreaturesToolStripMenuItem.Size = new System.Drawing.Size(188, 22);
            this.obeliskCreaturesToolStripMenuItem.Text = "Obelisk Creatures";
            this.obeliskCreaturesToolStripMenuItem.Click += new System.EventHandler(this.obeliskCreaturesToolStripMenuItem_Click);
            // 
            // neuteredCreaturesToolStripMenuItem
            // 
            this.neuteredCreaturesToolStripMenuItem.Checked = true;
            this.neuteredCreaturesToolStripMenuItem.CheckOnClick = true;
            this.neuteredCreaturesToolStripMenuItem.CheckState = System.Windows.Forms.CheckState.Checked;
            this.neuteredCreaturesToolStripMenuItem.Name = "neuteredCreaturesToolStripMenuItem";
            this.neuteredCreaturesToolStripMenuItem.Size = new System.Drawing.Size(188, 22);
            this.neuteredCreaturesToolStripMenuItem.Text = "Neutered Creatures";
            this.neuteredCreaturesToolStripMenuItem.Click += new System.EventHandler(this.neuteredCreaturesToolStripMenuItem_Click);
            // 
            // mutatedCreaturesToolStripMenuItem
            // 
            this.mutatedCreaturesToolStripMenuItem.Checked = true;
            this.mutatedCreaturesToolStripMenuItem.CheckOnClick = true;
            this.mutatedCreaturesToolStripMenuItem.CheckState = System.Windows.Forms.CheckState.Checked;
            this.mutatedCreaturesToolStripMenuItem.Name = "mutatedCreaturesToolStripMenuItem";
            this.mutatedCreaturesToolStripMenuItem.Size = new System.Drawing.Size(188, 22);
            this.mutatedCreaturesToolStripMenuItem.Text = "Mutated Creatures";
            this.mutatedCreaturesToolStripMenuItem.Click += new System.EventHandler(this.mutatedCreaturesToolStripMenuItem_Click);
            // 
            // toolStripMenuItem1
            // 
            this.toolStripMenuItem1.DropDownItems.AddRange(new System.Windows.Forms.ToolStripItem[] {
            this.aboutToolStripMenuItem,
            this.onlinehelpToolStripMenuItem,
            this.checkForUpdatedStatsToolStripMenuItem});
            this.toolStripMenuItem1.Name = "toolStripMenuItem1";
            this.toolStripMenuItem1.Size = new System.Drawing.Size(24, 20);
            this.toolStripMenuItem1.Text = "?";
            // 
            // onlinehelpToolStripMenuItem
            // 
            this.onlinehelpToolStripMenuItem.Name = "onlinehelpToolStripMenuItem";
            this.onlinehelpToolStripMenuItem.Size = new System.Drawing.Size(171, 22);
            this.onlinehelpToolStripMenuItem.Text = "online-help...";
            this.onlinehelpToolStripMenuItem.Click += new System.EventHandler(this.onlinehelpToolStripMenuItem_Click);
            // 
            // checkForUpdatedStatsToolStripMenuItem
            // 
            this.checkForUpdatedStatsToolStripMenuItem.Name = "checkForUpdatedStatsToolStripMenuItem";
            this.checkForUpdatedStatsToolStripMenuItem.Size = new System.Drawing.Size(171, 22);
            this.checkForUpdatedStatsToolStripMenuItem.Text = "Check for Updates";
            this.checkForUpdatedStatsToolStripMenuItem.Click += new System.EventHandler(this.checkForUpdatedStatsToolStripMenuItem_Click);
            // 
            // numericUpDownLevel
            // 
            this.numericUpDownLevel.Location = new System.Drawing.Point(244, 9);
            this.numericUpDownLevel.Maximum = new decimal(new int[] {
            100000,
            0,
            0,
            0});
            this.numericUpDownLevel.Name = "numericUpDownLevel";
            this.numericUpDownLevel.Size = new System.Drawing.Size(56, 20);
            this.numericUpDownLevel.TabIndex = 2;
            this.numericUpDownLevel.Value = new decimal(new int[] {
            1,
            0,
            0,
            0});
            this.numericUpDownLevel.Enter += new System.EventHandler(this.numericUpDown_Enter);
            // 
            // panelSums
            // 
            this.panelSums.Controls.Add(this.label6);
            this.panelSums.Controls.Add(this.labelSumDomSB);
            this.panelSums.Controls.Add(this.labelSum);
            this.panelSums.Controls.Add(this.labelSumWild);
            this.panelSums.Controls.Add(this.labelSumDom);
            this.panelSums.Location = new System.Drawing.Point(6, 434);
            this.panelSums.Name = "panelSums";
            this.panelSums.Size = new System.Drawing.Size(295, 32);
            this.panelSums.TabIndex = 8;
            // 
            // label6
            // 
            this.label6.AutoSize = true;
            this.label6.Location = new System.Drawing.Point(49, 15);
            this.label6.Name = "label6";
            this.label6.Size = new System.Drawing.Size(55, 13);
            this.label6.TabIndex = 52;
            this.label6.Text = "Should be";
            // 
            // labelSumDomSB
            // 
            this.labelSumDomSB.AutoSize = true;
            this.labelSumDomSB.Location = new System.Drawing.Point(163, 15);
            this.labelSumDomSB.Name = "labelSumDomSB";
            this.labelSumDomSB.Size = new System.Drawing.Size(25, 13);
            this.labelSumDomSB.TabIndex = 51;
            this.labelSumDomSB.Text = "100";
            // 
            // panelWildTamedBred
            // 
            this.panelWildTamedBred.Controls.Add(this.radioButtonBred);
            this.panelWildTamedBred.Controls.Add(this.radioButtonTamed);
            this.panelWildTamedBred.Controls.Add(this.radioButtonWild);
            this.panelWildTamedBred.Location = new System.Drawing.Point(8, 6);
            this.panelWildTamedBred.Name = "panelWildTamedBred";
            this.panelWildTamedBred.Size = new System.Drawing.Size(180, 25);
            this.panelWildTamedBred.TabIndex = 0;
            // 
            // radioButtonBred
            // 
            this.radioButtonBred.AutoSize = true;
            this.radioButtonBred.Location = new System.Drawing.Point(119, 3);
            this.radioButtonBred.Name = "radioButtonBred";
            this.radioButtonBred.Size = new System.Drawing.Size(47, 17);
            this.radioButtonBred.TabIndex = 3;
            this.radioButtonBred.Text = "Bred";
            this.radioButtonBred.UseVisualStyleBackColor = true;
            this.radioButtonBred.CheckedChanged += new System.EventHandler(this.radioButtonBred_CheckedChanged);
            // 
            // radioButtonTamed
            // 
            this.radioButtonTamed.AutoSize = true;
            this.radioButtonTamed.Checked = true;
            this.radioButtonTamed.Location = new System.Drawing.Point(55, 3);
            this.radioButtonTamed.Name = "radioButtonTamed";
            this.radioButtonTamed.Size = new System.Drawing.Size(58, 17);
            this.radioButtonTamed.TabIndex = 2;
            this.radioButtonTamed.TabStop = true;
            this.radioButtonTamed.Text = "Tamed";
            this.radioButtonTamed.UseVisualStyleBackColor = true;
            this.radioButtonTamed.CheckedChanged += new System.EventHandler(this.radioButtonTamed_CheckedChanged);
            // 
            // radioButtonWild
            // 
            this.radioButtonWild.AutoSize = true;
            this.radioButtonWild.Location = new System.Drawing.Point(3, 3);
            this.radioButtonWild.Name = "radioButtonWild";
            this.radioButtonWild.Size = new System.Drawing.Size(46, 17);
            this.radioButtonWild.TabIndex = 1;
            this.radioButtonWild.Text = "Wild";
            this.radioButtonWild.UseVisualStyleBackColor = true;
            this.radioButtonWild.CheckedChanged += new System.EventHandler(this.radioButtonWild_CheckedChanged);
            // 
            // tabControlMain
            // 
            this.tabControlMain.Controls.Add(this.tabPageStatTesting);
            this.tabControlMain.Controls.Add(this.tabPageExtractor);
            this.tabControlMain.Controls.Add(this.tabPageLibrary);
            this.tabControlMain.Controls.Add(this.tabPagePedigree);
            this.tabControlMain.Controls.Add(this.tabPageTaming);
            this.tabControlMain.Controls.Add(this.tabPageBreedingPlan);
            this.tabControlMain.Controls.Add(this.tabPageRaising);
            this.tabControlMain.Controls.Add(this.tabPageTimer);
            this.tabControlMain.Controls.Add(this.tabPagePlayerTribes);
            this.tabControlMain.Controls.Add(this.tabPageNotes);
            this.tabControlMain.Controls.Add(this.TabPageOCR);
            this.tabControlMain.Dock = System.Windows.Forms.DockStyle.Fill;
            this.tabControlMain.Location = new System.Drawing.Point(0, 103);
            this.tabControlMain.Name = "tabControlMain";
            this.tabControlMain.SelectedIndex = 1;
            this.tabControlMain.Size = new System.Drawing.Size(940, 655);
            this.tabControlMain.TabIndex = 0;
            this.tabControlMain.SelectedIndexChanged += new System.EventHandler(this.tabControl1_SelectedIndexChanged);
            // 
            // tabPageStatTesting
            // 
            this.tabPageStatTesting.AutoScroll = true;
            this.tabPageStatTesting.Controls.Add(this.statPotentials1);
            this.tabPageStatTesting.Controls.Add(this.groupBox8);
            this.tabPageStatTesting.Controls.Add(this.panelWildTamedBredTester);
            this.tabPageStatTesting.Controls.Add(this.groupBox2);
            this.tabPageStatTesting.Controls.Add(this.groupBox5);
            this.tabPageStatTesting.Controls.Add(this.groupBox1);
            this.tabPageStatTesting.Controls.Add(this.creatureInfoInputTester);
            this.tabPageStatTesting.Location = new System.Drawing.Point(4, 22);
            this.tabPageStatTesting.Name = "tabPageStatTesting";
            this.tabPageStatTesting.Padding = new System.Windows.Forms.Padding(3);
            this.tabPageStatTesting.Size = new System.Drawing.Size(932, 629);
            this.tabPageStatTesting.TabIndex = 1;
            this.tabPageStatTesting.Text = "Stat Testing";
            this.tabPageStatTesting.UseVisualStyleBackColor = true;
            // 
            // statPotentials1
            // 
            this.statPotentials1.Location = new System.Drawing.Point(556, 243);
            this.statPotentials1.Name = "statPotentials1";
            this.statPotentials1.Size = new System.Drawing.Size(293, 361);
            this.statPotentials1.TabIndex = 12;
            // 
            // groupBox8
            // 
            this.groupBox8.Controls.Add(this.radarChart1);
            this.groupBox8.Location = new System.Drawing.Point(556, 9);
            this.groupBox8.Name = "groupBox8";
            this.groupBox8.Size = new System.Drawing.Size(213, 228);
            this.groupBox8.TabIndex = 11;
            this.groupBox8.TabStop = false;
            this.groupBox8.Text = "Stat-Chart";
            // 
            // radarChart1
            // 
            this.radarChart1.Image = ((System.Drawing.Image)(resources.GetObject("radarChart1.Image")));
            this.radarChart1.Location = new System.Drawing.Point(6, 19);
            this.radarChart1.Name = "radarChart1";
            this.radarChart1.Size = new System.Drawing.Size(200, 200);
            this.radarChart1.SizeMode = System.Windows.Forms.PictureBoxSizeMode.Zoom;
            this.radarChart1.TabIndex = 10;
            this.radarChart1.TabStop = false;
            // 
            // panelWildTamedBredTester
            // 
            this.panelWildTamedBredTester.Controls.Add(this.radioButtonTesterBred);
            this.panelWildTamedBredTester.Controls.Add(this.radioButtonTesterTamed);
            this.panelWildTamedBredTester.Controls.Add(this.radioButtonTesterWild);
            this.panelWildTamedBredTester.Location = new System.Drawing.Point(8, 6);
            this.panelWildTamedBredTester.Name = "panelWildTamedBredTester";
            this.panelWildTamedBredTester.Size = new System.Drawing.Size(180, 25);
            this.panelWildTamedBredTester.TabIndex = 0;
            // 
            // radioButtonTesterBred
            // 
            this.radioButtonTesterBred.AutoSize = true;
            this.radioButtonTesterBred.Location = new System.Drawing.Point(119, 3);
            this.radioButtonTesterBred.Name = "radioButtonTesterBred";
            this.radioButtonTesterBred.Size = new System.Drawing.Size(47, 17);
            this.radioButtonTesterBred.TabIndex = 3;
            this.radioButtonTesterBred.Text = "Bred";
            this.radioButtonTesterBred.UseVisualStyleBackColor = true;
            this.radioButtonTesterBred.CheckedChanged += new System.EventHandler(this.radioButtonTesterBred_CheckedChanged);
            // 
            // radioButtonTesterTamed
            // 
            this.radioButtonTesterTamed.AutoSize = true;
            this.radioButtonTesterTamed.Checked = true;
            this.radioButtonTesterTamed.Location = new System.Drawing.Point(55, 3);
            this.radioButtonTesterTamed.Name = "radioButtonTesterTamed";
            this.radioButtonTesterTamed.Size = new System.Drawing.Size(58, 17);
            this.radioButtonTesterTamed.TabIndex = 2;
            this.radioButtonTesterTamed.TabStop = true;
            this.radioButtonTesterTamed.Text = "Tamed";
            this.radioButtonTesterTamed.UseVisualStyleBackColor = true;
            this.radioButtonTesterTamed.CheckedChanged += new System.EventHandler(this.radioButtonTesterTamed_CheckedChanged);
            // 
            // radioButtonTesterWild
            // 
            this.radioButtonTesterWild.AutoSize = true;
            this.radioButtonTesterWild.Location = new System.Drawing.Point(3, 3);
            this.radioButtonTesterWild.Name = "radioButtonTesterWild";
            this.radioButtonTesterWild.Size = new System.Drawing.Size(46, 17);
            this.radioButtonTesterWild.TabIndex = 1;
            this.radioButtonTesterWild.Text = "Wild";
            this.radioButtonTesterWild.UseVisualStyleBackColor = true;
            this.radioButtonTesterWild.CheckedChanged += new System.EventHandler(this.radioButtonTesterWild_CheckedChanged);
            // 
            // groupBox2
            // 
            this.groupBox2.Controls.Add(this.lblTesterWildLevel);
            this.groupBox2.Controls.Add(this.labelTesterTotalLevel);
            this.groupBox2.Controls.Add(this.statTestingHealth);
            this.groupBox2.Controls.Add(this.labelDomLevelSum);
            this.groupBox2.Controls.Add(this.statTestingStamina);
            this.groupBox2.Controls.Add(this.statTestingOxygen);
            this.groupBox2.Controls.Add(this.labelNotTamedNoteTesting);
            this.groupBox2.Controls.Add(this.statTestingFood);
            this.groupBox2.Controls.Add(this.label10);
            this.groupBox2.Controls.Add(this.statTestingWeight);
            this.groupBox2.Controls.Add(this.statTestingDamage);
            this.groupBox2.Controls.Add(this.statTestingSpeed);
            this.groupBox2.Controls.Add(this.label5);
            this.groupBox2.Controls.Add(this.statTestingTorpor);
            this.groupBox2.Controls.Add(this.lblTesterDomLevel);
            this.groupBox2.Location = new System.Drawing.Point(8, 37);
            this.groupBox2.Name = "groupBox2";
            this.groupBox2.Size = new System.Drawing.Size(307, 492);
            this.groupBox2.TabIndex = 1;
            this.groupBox2.TabStop = false;
            this.groupBox2.Text = "Stats";
            // 
            // labelTesterTotalLevel
            // 
            this.labelTesterTotalLevel.AutoSize = true;
            this.labelTesterTotalLevel.Location = new System.Drawing.Point(184, 435);
            this.labelTesterTotalLevel.Name = "labelTesterTotalLevel";
            this.labelTesterTotalLevel.Size = new System.Drawing.Size(60, 13);
            this.labelTesterTotalLevel.TabIndex = 49;
            this.labelTesterTotalLevel.Text = "Total Level";
            // 
            // statTestingHealth
            // 
            this.statTestingHealth.BackColor = System.Drawing.Color.Transparent;
            this.statTestingHealth.BreedingValue = 0D;
            this.statTestingHealth.DomLevelZero = false;
            this.statTestingHealth.ForeColor = System.Drawing.SystemColors.ControlText;
            this.statTestingHealth.Input = 100D;
            this.statTestingHealth.InputType = ARKBreedingStats.StatIOInputType.FinalValueInputType;
            this.statTestingHealth.LevelDom = 0;
            this.statTestingHealth.LevelWild = 0;
            this.statTestingHealth.Location = new System.Drawing.Point(6, 32);
            this.statTestingHealth.Name = "statTestingHealth";
            this.statTestingHealth.Percent = false;
            this.statTestingHealth.Size = new System.Drawing.Size(295, 50);
            this.statTestingHealth.Status = ARKBreedingStats.StatIOStatus.Neutral;
            this.statTestingHealth.TabIndex = 0;
            // 
            // labelDomLevelSum
            // 
            this.labelDomLevelSum.AutoSize = true;
            this.labelDomLevelSum.Location = new System.Drawing.Point(8, 435);
            this.labelDomLevelSum.Name = "labelDomLevelSum";
            this.labelDomLevelSum.Size = new System.Drawing.Size(63, 13);
            this.labelDomLevelSum.TabIndex = 46;
            this.labelDomLevelSum.Text = "Dom Levels";
            // 
            // statTestingStamina
            // 
            this.statTestingStamina.BackColor = System.Drawing.Color.Transparent;
            this.statTestingStamina.BreedingValue = 0D;
            this.statTestingStamina.DomLevelZero = false;
            this.statTestingStamina.ForeColor = System.Drawing.SystemColors.ControlText;
            this.statTestingStamina.Input = 100D;
            this.statTestingStamina.InputType = ARKBreedingStats.StatIOInputType.FinalValueInputType;
            this.statTestingStamina.LevelDom = 0;
            this.statTestingStamina.LevelWild = 0;
            this.statTestingStamina.Location = new System.Drawing.Point(6, 82);
            this.statTestingStamina.Name = "statTestingStamina";
            this.statTestingStamina.Percent = false;
            this.statTestingStamina.Size = new System.Drawing.Size(295, 50);
            this.statTestingStamina.Status = ARKBreedingStats.StatIOStatus.Neutral;
            this.statTestingStamina.TabIndex = 1;
            // 
            // statTestingOxygen
            // 
            this.statTestingOxygen.BackColor = System.Drawing.Color.Transparent;
            this.statTestingOxygen.BreedingValue = 0D;
            this.statTestingOxygen.DomLevelZero = false;
            this.statTestingOxygen.ForeColor = System.Drawing.SystemColors.ControlText;
            this.statTestingOxygen.Input = 100D;
            this.statTestingOxygen.InputType = ARKBreedingStats.StatIOInputType.FinalValueInputType;
            this.statTestingOxygen.LevelDom = 0;
            this.statTestingOxygen.LevelWild = 0;
            this.statTestingOxygen.Location = new System.Drawing.Point(6, 132);
            this.statTestingOxygen.Name = "statTestingOxygen";
            this.statTestingOxygen.Percent = false;
            this.statTestingOxygen.Size = new System.Drawing.Size(295, 50);
            this.statTestingOxygen.Status = ARKBreedingStats.StatIOStatus.Neutral;
            this.statTestingOxygen.TabIndex = 2;
            // 
            // labelNotTamedNoteTesting
            // 
            this.labelNotTamedNoteTesting.Location = new System.Drawing.Point(6, 469);
            this.labelNotTamedNoteTesting.Name = "labelNotTamedNoteTesting";
            this.labelNotTamedNoteTesting.Size = new System.Drawing.Size(295, 16);
            this.labelNotTamedNoteTesting.TabIndex = 41;
            this.labelNotTamedNoteTesting.Text = "*Creature is not yet tamed and may get better values then.";
            this.labelNotTamedNoteTesting.Visible = false;
            // 
            // statTestingFood
            // 
            this.statTestingFood.BackColor = System.Drawing.Color.Transparent;
            this.statTestingFood.BreedingValue = 0D;
            this.statTestingFood.DomLevelZero = false;
            this.statTestingFood.ForeColor = System.Drawing.SystemColors.ControlText;
            this.statTestingFood.Input = 100D;
            this.statTestingFood.InputType = ARKBreedingStats.StatIOInputType.FinalValueInputType;
            this.statTestingFood.LevelDom = 0;
            this.statTestingFood.LevelWild = 0;
            this.statTestingFood.Location = new System.Drawing.Point(6, 182);
            this.statTestingFood.Name = "statTestingFood";
            this.statTestingFood.Percent = false;
            this.statTestingFood.Size = new System.Drawing.Size(295, 50);
            this.statTestingFood.Status = ARKBreedingStats.StatIOStatus.Neutral;
            this.statTestingFood.TabIndex = 3;
            // 
            // label10
            // 
            this.label10.AutoSize = true;
            this.label10.Location = new System.Drawing.Point(126, 16);
            this.label10.Name = "label10";
            this.label10.Size = new System.Drawing.Size(71, 13);
            this.label10.TabIndex = 36;
            this.label10.Text = "Current Value";
            // 
            // statTestingWeight
            // 
            this.statTestingWeight.BackColor = System.Drawing.Color.Transparent;
            this.statTestingWeight.BreedingValue = 0D;
            this.statTestingWeight.DomLevelZero = false;
            this.statTestingWeight.ForeColor = System.Drawing.SystemColors.ControlText;
            this.statTestingWeight.Input = 100D;
            this.statTestingWeight.InputType = ARKBreedingStats.StatIOInputType.FinalValueInputType;
            this.statTestingWeight.LevelDom = 0;
            this.statTestingWeight.LevelWild = 0;
            this.statTestingWeight.Location = new System.Drawing.Point(6, 232);
            this.statTestingWeight.Name = "statTestingWeight";
            this.statTestingWeight.Percent = false;
            this.statTestingWeight.Size = new System.Drawing.Size(295, 50);
            this.statTestingWeight.Status = ARKBreedingStats.StatIOStatus.Neutral;
            this.statTestingWeight.TabIndex = 4;
            // 
            // statTestingDamage
            // 
            this.statTestingDamage.BackColor = System.Drawing.Color.Transparent;
            this.statTestingDamage.BreedingValue = 0D;
            this.statTestingDamage.DomLevelZero = false;
            this.statTestingDamage.ForeColor = System.Drawing.SystemColors.ControlText;
            this.statTestingDamage.Input = 100D;
            this.statTestingDamage.InputType = ARKBreedingStats.StatIOInputType.FinalValueInputType;
            this.statTestingDamage.LevelDom = 0;
            this.statTestingDamage.LevelWild = 0;
            this.statTestingDamage.Location = new System.Drawing.Point(6, 282);
            this.statTestingDamage.Name = "statTestingDamage";
            this.statTestingDamage.Percent = false;
            this.statTestingDamage.Size = new System.Drawing.Size(295, 50);
            this.statTestingDamage.Status = ARKBreedingStats.StatIOStatus.Neutral;
            this.statTestingDamage.TabIndex = 5;
            // 
            // statTestingSpeed
            // 
            this.statTestingSpeed.BackColor = System.Drawing.Color.Transparent;
            this.statTestingSpeed.BreedingValue = 0D;
            this.statTestingSpeed.DomLevelZero = false;
            this.statTestingSpeed.ForeColor = System.Drawing.SystemColors.ControlText;
            this.statTestingSpeed.Input = 100D;
            this.statTestingSpeed.InputType = ARKBreedingStats.StatIOInputType.FinalValueInputType;
            this.statTestingSpeed.LevelDom = 0;
            this.statTestingSpeed.LevelWild = 0;
            this.statTestingSpeed.Location = new System.Drawing.Point(6, 332);
            this.statTestingSpeed.Name = "statTestingSpeed";
            this.statTestingSpeed.Percent = false;
            this.statTestingSpeed.Size = new System.Drawing.Size(295, 50);
            this.statTestingSpeed.Status = ARKBreedingStats.StatIOStatus.Neutral;
            this.statTestingSpeed.TabIndex = 6;
            // 
            // statTestingTorpor
            // 
            this.statTestingTorpor.BackColor = System.Drawing.Color.Transparent;
            this.statTestingTorpor.BreedingValue = 0D;
            this.statTestingTorpor.DomLevelZero = false;
            this.statTestingTorpor.ForeColor = System.Drawing.SystemColors.ControlText;
            this.statTestingTorpor.Input = 100D;
            this.statTestingTorpor.InputType = ARKBreedingStats.StatIOInputType.FinalValueInputType;
            this.statTestingTorpor.LevelDom = 0;
            this.statTestingTorpor.LevelWild = 0;
            this.statTestingTorpor.Location = new System.Drawing.Point(6, 382);
            this.statTestingTorpor.Name = "statTestingTorpor";
            this.statTestingTorpor.Percent = false;
            this.statTestingTorpor.Size = new System.Drawing.Size(295, 50);
            this.statTestingTorpor.Status = ARKBreedingStats.StatIOStatus.Neutral;
            this.statTestingTorpor.TabIndex = 7;
            // 
            // groupBox5
            // 
            this.groupBox5.Controls.Add(this.labelCurrentTesterCreature);
            this.groupBox5.Controls.Add(this.labelTestingInfo);
            this.groupBox5.Location = new System.Drawing.Point(321, 84);
            this.groupBox5.Name = "groupBox5";
            this.groupBox5.Size = new System.Drawing.Size(229, 91);
            this.groupBox5.TabIndex = 3;
            this.groupBox5.TabStop = false;
            this.groupBox5.Text = "Preview / Edit";
            // 
            // labelCurrentTesterCreature
            // 
            this.labelCurrentTesterCreature.AutoSize = true;
            this.labelCurrentTesterCreature.Location = new System.Drawing.Point(6, 41);
            this.labelCurrentTesterCreature.Name = "labelCurrentTesterCreature";
            this.labelCurrentTesterCreature.Size = new System.Drawing.Size(84, 13);
            this.labelCurrentTesterCreature.TabIndex = 38;
            this.labelCurrentTesterCreature.Text = "Current Creature";
            // 
            // labelTestingInfo
            // 
            this.labelTestingInfo.Location = new System.Drawing.Point(6, 16);
            this.labelTestingInfo.Name = "labelTestingInfo";
            this.labelTestingInfo.Size = new System.Drawing.Size(217, 25);
            this.labelTestingInfo.TabIndex = 37;
            this.labelTestingInfo.Text = "Preview or edit levels of a creature.";
            // 
            // creatureInfoInputTester
            // 
<<<<<<< HEAD
            this.creatureInfoInputTester.Cooldown = new System.DateTime(2017, 7, 4, 18, 59, 0, 811);
=======
            this.creatureInfoInputTester.Cooldown = new System.DateTime(2018, 1, 30, 22, 32, 57, 197);
>>>>>>> 64547704
            this.creatureInfoInputTester.CreatureName = "";
            this.creatureInfoInputTester.CreatureNote = "";
            this.creatureInfoInputTester.CreatureOwner = "";
            this.creatureInfoInputTester.CreatureServer = "";
            this.creatureInfoInputTester.CreatureSex = ARKBreedingStats.Sex.Unknown;
            this.creatureInfoInputTester.CreatureStatus = ARKBreedingStats.CreatureStatus.Available;
            this.creatureInfoInputTester.CreatureTribe = "";
            this.creatureInfoInputTester.domesticatedAt = new System.DateTime(2016, 7, 5, 13, 11, 41, 997);
            this.creatureInfoInputTester.father = null;
<<<<<<< HEAD
            this.creatureInfoInputTester.Grown = new System.DateTime(2017, 7, 4, 18, 59, 0, 813);
=======
            this.creatureInfoInputTester.Grown = new System.DateTime(2018, 1, 30, 22, 32, 57, 198);
>>>>>>> 64547704
            this.creatureInfoInputTester.Location = new System.Drawing.Point(321, 184);
            this.creatureInfoInputTester.mother = null;
            this.creatureInfoInputTester.MutationCounter = 0;
            this.creatureInfoInputTester.Name = "creatureInfoInputTester";
            this.creatureInfoInputTester.Neutered = false;
            this.creatureInfoInputTester.Size = new System.Drawing.Size(229, 408);
            this.creatureInfoInputTester.TabIndex = 4;
            this.creatureInfoInputTester.Add2Library_Clicked += new ARKBreedingStats.CreatureInfoInput.Add2LibraryClickedEventHandler(this.creatureInfoInputTester_Add2Library_Clicked);
            this.creatureInfoInputTester.Save2Library_Clicked += new ARKBreedingStats.CreatureInfoInput.Save2LibraryClickedEventHandler(this.creatureInfoInputTester_Save2Library_Clicked);
            this.creatureInfoInputTester.ParentListRequested += new ARKBreedingStats.CreatureInfoInput.RequestParentListEventHandler(this.creatureInfoInput_ParentListRequested);
            // 
            // tabPageExtractor
            // 
            this.tabPageExtractor.AllowDrop = true;
            this.tabPageExtractor.AutoScroll = true;
            this.tabPageExtractor.Controls.Add(this.groupBoxRadarChartExtractor);
            this.tabPageExtractor.Controls.Add(this.labelImprintingFailInfo);
            this.tabPageExtractor.Controls.Add(this.groupBoxTamingInfo);
            this.tabPageExtractor.Controls.Add(this.button2TamingCalc);
            this.tabPageExtractor.Controls.Add(this.gbStats);
            this.tabPageExtractor.Controls.Add(this.buttonExtract);
            this.tabPageExtractor.Controls.Add(this.checkBoxQuickWildCheck);
            this.tabPageExtractor.Controls.Add(this.panelWildTamedBred);
            this.tabPageExtractor.Controls.Add(this.checkBoxJustTamed);
            this.tabPageExtractor.Controls.Add(this.labelDoc);
            this.tabPageExtractor.Controls.Add(this.groupBoxDetailsExtractor);
            this.tabPageExtractor.Controls.Add(this.groupBoxPossibilities);
            this.tabPageExtractor.Controls.Add(this.label4);
            this.tabPageExtractor.Controls.Add(this.numericUpDownLevel);
            this.tabPageExtractor.Controls.Add(this.buttonHelp);
            this.tabPageExtractor.Controls.Add(this.labelErrorHelp);
            this.tabPageExtractor.Controls.Add(this.creatureInfoInputExtractor);
            this.tabPageExtractor.Location = new System.Drawing.Point(4, 22);
            this.tabPageExtractor.Name = "tabPageExtractor";
            this.tabPageExtractor.Padding = new System.Windows.Forms.Padding(3);
            this.tabPageExtractor.Size = new System.Drawing.Size(932, 629);
            this.tabPageExtractor.TabIndex = 0;
            this.tabPageExtractor.Text = "Extractor";
            this.tabPageExtractor.UseVisualStyleBackColor = true;
            this.tabPageExtractor.DragDrop += new System.Windows.Forms.DragEventHandler(this.doOCRofDroppedImage);
            this.tabPageExtractor.DragEnter += new System.Windows.Forms.DragEventHandler(this.testEnteredDrag);
            // 
            // groupBoxRadarChartExtractor
            // 
            this.groupBoxRadarChartExtractor.Controls.Add(this.radarChartExtractor);
            this.groupBoxRadarChartExtractor.Location = new System.Drawing.Point(739, 6);
            this.groupBoxRadarChartExtractor.Name = "groupBoxRadarChartExtractor";
            this.groupBoxRadarChartExtractor.Size = new System.Drawing.Size(150, 163);
            this.groupBoxRadarChartExtractor.TabIndex = 11;
            this.groupBoxRadarChartExtractor.TabStop = false;
            this.groupBoxRadarChartExtractor.Text = "Stat-Chart";
            // 
            // radarChartExtractor
            // 
            this.radarChartExtractor.Dock = System.Windows.Forms.DockStyle.Fill;
            this.radarChartExtractor.Image = ((System.Drawing.Image)(resources.GetObject("radarChartExtractor.Image")));
            this.radarChartExtractor.Location = new System.Drawing.Point(3, 16);
            this.radarChartExtractor.Name = "radarChartExtractor";
            this.radarChartExtractor.Size = new System.Drawing.Size(144, 144);
            this.radarChartExtractor.SizeMode = System.Windows.Forms.PictureBoxSizeMode.CenterImage;
            this.radarChartExtractor.TabIndex = 10;
            this.radarChartExtractor.TabStop = false;
            // 
            // labelImprintingFailInfo
            // 
            this.labelImprintingFailInfo.BackColor = System.Drawing.Color.MistyRose;
            this.labelImprintingFailInfo.BorderStyle = System.Windows.Forms.BorderStyle.FixedSingle;
            this.labelImprintingFailInfo.ForeColor = System.Drawing.Color.Maroon;
            this.labelImprintingFailInfo.Location = new System.Drawing.Point(8, 532);
            this.labelImprintingFailInfo.Name = "labelImprintingFailInfo";
            this.labelImprintingFailInfo.Size = new System.Drawing.Size(307, 48);
            this.labelImprintingFailInfo.TabIndex = 49;
            this.labelImprintingFailInfo.Text = "If the creature is imprinted the extraction may fail because the game sometimes \"" +
    "forgets\" to increase some stat-values during the imprinting-process. Usually it " +
    "works after a server-restart.";
            this.labelImprintingFailInfo.Visible = false;
            // 
            // groupBoxTamingInfo
            // 
            this.groupBoxTamingInfo.Controls.Add(this.labelTamingInfo);
            this.groupBoxTamingInfo.Location = new System.Drawing.Point(556, 60);
            this.groupBoxTamingInfo.Name = "groupBoxTamingInfo";
            this.groupBoxTamingInfo.Size = new System.Drawing.Size(174, 532);
            this.groupBoxTamingInfo.TabIndex = 48;
            this.groupBoxTamingInfo.TabStop = false;
            this.groupBoxTamingInfo.Text = "Taming Info";
            // 
            // labelTamingInfo
            // 
            this.labelTamingInfo.Dock = System.Windows.Forms.DockStyle.Fill;
            this.labelTamingInfo.Location = new System.Drawing.Point(3, 16);
            this.labelTamingInfo.Name = "labelTamingInfo";
            this.labelTamingInfo.Size = new System.Drawing.Size(168, 513);
            this.labelTamingInfo.TabIndex = 0;
            // 
            // button2TamingCalc
            // 
            this.button2TamingCalc.Location = new System.Drawing.Point(556, 32);
            this.button2TamingCalc.Name = "button2TamingCalc";
            this.button2TamingCalc.Size = new System.Drawing.Size(177, 23);
            this.button2TamingCalc.TabIndex = 9;
            this.button2TamingCalc.Text = "Taming Calculator";
            this.button2TamingCalc.UseVisualStyleBackColor = true;
            this.button2TamingCalc.Visible = false;
            this.button2TamingCalc.Click += new System.EventHandler(this.button2TamingCalc_Click);
            // 
            // gbStats
            // 
            this.gbStats.Controls.Add(this.label7);
            this.gbStats.Controls.Add(this.statIOHealth);
            this.gbStats.Controls.Add(this.statIODamage);
            this.gbStats.Controls.Add(this.statIOTorpor);
            this.gbStats.Controls.Add(this.statIOWeight);
            this.gbStats.Controls.Add(this.statIOSpeed);
            this.gbStats.Controls.Add(this.statIOFood);
            this.gbStats.Controls.Add(this.labelHBV);
            this.gbStats.Controls.Add(this.statIOOxygen);
            this.gbStats.Controls.Add(this.panelSums);
            this.gbStats.Controls.Add(this.statIOStamina);
            this.gbStats.Controls.Add(this.labelFootnote);
            this.gbStats.Controls.Add(this.lblExtractorDomLevel);
            this.gbStats.Controls.Add(this.lblExtractorWildLevel);
            this.gbStats.Location = new System.Drawing.Point(8, 37);
            this.gbStats.Name = "gbStats";
            this.gbStats.Size = new System.Drawing.Size(307, 492);
            this.gbStats.TabIndex = 3;
            this.gbStats.TabStop = false;
            this.gbStats.Text = "Stats";
            // 
            // label7
            // 
            this.label7.AutoSize = true;
            this.label7.Location = new System.Drawing.Point(6, 16);
            this.label7.Name = "label7";
            this.label7.Size = new System.Drawing.Size(90, 13);
            this.label7.TabIndex = 50;
            this.label7.Text = "Current stat-value";
            // 
            // statIOHealth
            // 
            this.statIOHealth.BackColor = System.Drawing.Color.Transparent;
            this.statIOHealth.BreedingValue = 0D;
            this.statIOHealth.DomLevelZero = false;
            this.statIOHealth.ForeColor = System.Drawing.SystemColors.ControlText;
            this.statIOHealth.Input = 100D;
            this.statIOHealth.InputType = ARKBreedingStats.StatIOInputType.FinalValueInputType;
            this.statIOHealth.LevelDom = 0;
            this.statIOHealth.LevelWild = 0;
            this.statIOHealth.Location = new System.Drawing.Point(6, 32);
            this.statIOHealth.Name = "statIOHealth";
            this.statIOHealth.Percent = false;
            this.statIOHealth.Size = new System.Drawing.Size(295, 50);
            this.statIOHealth.Status = ARKBreedingStats.StatIOStatus.Neutral;
            this.statIOHealth.TabIndex = 0;
            this.statIOHealth.Click += new System.EventHandler(this.statIO_Click);
            // 
            // statIODamage
            // 
            this.statIODamage.BackColor = System.Drawing.Color.Transparent;
            this.statIODamage.BreedingValue = 0D;
            this.statIODamage.DomLevelZero = false;
            this.statIODamage.ForeColor = System.Drawing.SystemColors.ControlText;
            this.statIODamage.Input = 100D;
            this.statIODamage.InputType = ARKBreedingStats.StatIOInputType.FinalValueInputType;
            this.statIODamage.LevelDom = 0;
            this.statIODamage.LevelWild = 0;
            this.statIODamage.Location = new System.Drawing.Point(6, 282);
            this.statIODamage.Name = "statIODamage";
            this.statIODamage.Percent = false;
            this.statIODamage.Size = new System.Drawing.Size(295, 50);
            this.statIODamage.Status = ARKBreedingStats.StatIOStatus.Neutral;
            this.statIODamage.TabIndex = 5;
            this.statIODamage.Click += new System.EventHandler(this.statIO_Click);
            // 
            // statIOTorpor
            // 
            this.statIOTorpor.BackColor = System.Drawing.Color.Transparent;
            this.statIOTorpor.BreedingValue = 0D;
            this.statIOTorpor.DomLevelZero = false;
            this.statIOTorpor.ForeColor = System.Drawing.SystemColors.ControlText;
            this.statIOTorpor.Input = 100D;
            this.statIOTorpor.InputType = ARKBreedingStats.StatIOInputType.FinalValueInputType;
            this.statIOTorpor.LevelDom = 0;
            this.statIOTorpor.LevelWild = 0;
            this.statIOTorpor.Location = new System.Drawing.Point(6, 382);
            this.statIOTorpor.Name = "statIOTorpor";
            this.statIOTorpor.Percent = false;
            this.statIOTorpor.Size = new System.Drawing.Size(295, 50);
            this.statIOTorpor.Status = ARKBreedingStats.StatIOStatus.Neutral;
            this.statIOTorpor.TabIndex = 7;
            // 
            // statIOWeight
            // 
            this.statIOWeight.BackColor = System.Drawing.Color.Transparent;
            this.statIOWeight.BreedingValue = 0D;
            this.statIOWeight.DomLevelZero = false;
            this.statIOWeight.ForeColor = System.Drawing.SystemColors.ControlText;
            this.statIOWeight.Input = 100D;
            this.statIOWeight.InputType = ARKBreedingStats.StatIOInputType.FinalValueInputType;
            this.statIOWeight.LevelDom = 0;
            this.statIOWeight.LevelWild = 0;
            this.statIOWeight.Location = new System.Drawing.Point(6, 232);
            this.statIOWeight.Name = "statIOWeight";
            this.statIOWeight.Percent = false;
            this.statIOWeight.Size = new System.Drawing.Size(295, 50);
            this.statIOWeight.Status = ARKBreedingStats.StatIOStatus.Neutral;
            this.statIOWeight.TabIndex = 4;
            this.statIOWeight.Click += new System.EventHandler(this.statIO_Click);
            // 
            // statIOSpeed
            // 
            this.statIOSpeed.BackColor = System.Drawing.Color.Transparent;
            this.statIOSpeed.BreedingValue = 0D;
            this.statIOSpeed.DomLevelZero = false;
            this.statIOSpeed.ForeColor = System.Drawing.SystemColors.ControlText;
            this.statIOSpeed.Input = 100D;
            this.statIOSpeed.InputType = ARKBreedingStats.StatIOInputType.FinalValueInputType;
            this.statIOSpeed.LevelDom = 0;
            this.statIOSpeed.LevelWild = 0;
            this.statIOSpeed.Location = new System.Drawing.Point(6, 332);
            this.statIOSpeed.Name = "statIOSpeed";
            this.statIOSpeed.Percent = false;
            this.statIOSpeed.Size = new System.Drawing.Size(295, 50);
            this.statIOSpeed.Status = ARKBreedingStats.StatIOStatus.Neutral;
            this.statIOSpeed.TabIndex = 6;
            this.statIOSpeed.Click += new System.EventHandler(this.statIO_Click);
            // 
            // statIOFood
            // 
            this.statIOFood.BackColor = System.Drawing.Color.Transparent;
            this.statIOFood.BreedingValue = 0D;
            this.statIOFood.DomLevelZero = false;
            this.statIOFood.ForeColor = System.Drawing.SystemColors.ControlText;
            this.statIOFood.Input = 100D;
            this.statIOFood.InputType = ARKBreedingStats.StatIOInputType.FinalValueInputType;
            this.statIOFood.LevelDom = 0;
            this.statIOFood.LevelWild = 0;
            this.statIOFood.Location = new System.Drawing.Point(6, 182);
            this.statIOFood.Name = "statIOFood";
            this.statIOFood.Percent = false;
            this.statIOFood.Size = new System.Drawing.Size(295, 50);
            this.statIOFood.Status = ARKBreedingStats.StatIOStatus.Neutral;
            this.statIOFood.TabIndex = 3;
            this.statIOFood.Click += new System.EventHandler(this.statIO_Click);
            // 
            // statIOOxygen
            // 
            this.statIOOxygen.BackColor = System.Drawing.Color.Transparent;
            this.statIOOxygen.BreedingValue = 0D;
            this.statIOOxygen.DomLevelZero = false;
            this.statIOOxygen.ForeColor = System.Drawing.SystemColors.ControlText;
            this.statIOOxygen.Input = 100D;
            this.statIOOxygen.InputType = ARKBreedingStats.StatIOInputType.FinalValueInputType;
            this.statIOOxygen.LevelDom = 0;
            this.statIOOxygen.LevelWild = 0;
            this.statIOOxygen.Location = new System.Drawing.Point(6, 132);
            this.statIOOxygen.Name = "statIOOxygen";
            this.statIOOxygen.Percent = false;
            this.statIOOxygen.Size = new System.Drawing.Size(295, 50);
            this.statIOOxygen.Status = ARKBreedingStats.StatIOStatus.Neutral;
            this.statIOOxygen.TabIndex = 2;
            this.statIOOxygen.Click += new System.EventHandler(this.statIO_Click);
            // 
            // statIOStamina
            // 
            this.statIOStamina.BackColor = System.Drawing.Color.Transparent;
            this.statIOStamina.BreedingValue = 0D;
            this.statIOStamina.DomLevelZero = false;
            this.statIOStamina.ForeColor = System.Drawing.SystemColors.ControlText;
            this.statIOStamina.Input = 100D;
            this.statIOStamina.InputType = ARKBreedingStats.StatIOInputType.FinalValueInputType;
            this.statIOStamina.LevelDom = 0;
            this.statIOStamina.LevelWild = 0;
            this.statIOStamina.Location = new System.Drawing.Point(6, 82);
            this.statIOStamina.Name = "statIOStamina";
            this.statIOStamina.Percent = false;
            this.statIOStamina.Size = new System.Drawing.Size(295, 50);
            this.statIOStamina.Status = ARKBreedingStats.StatIOStatus.Neutral;
            this.statIOStamina.TabIndex = 1;
            this.statIOStamina.Click += new System.EventHandler(this.statIO_Click);
            // 
            // buttonExtract
            // 
            this.buttonExtract.Location = new System.Drawing.Point(321, 110);
            this.buttonExtract.Name = "buttonExtract";
            this.buttonExtract.Size = new System.Drawing.Size(229, 68);
            this.buttonExtract.TabIndex = 6;
            this.buttonExtract.Text = "Extract Level Distribution";
            this.buttonExtract.UseVisualStyleBackColor = true;
            this.buttonExtract.Click += new System.EventHandler(this.buttonExtract_Click);
            // 
            // checkBoxQuickWildCheck
            // 
            this.checkBoxQuickWildCheck.AutoSize = true;
            this.checkBoxQuickWildCheck.Location = new System.Drawing.Point(556, 8);
            this.checkBoxQuickWildCheck.Name = "checkBoxQuickWildCheck";
            this.checkBoxQuickWildCheck.Size = new System.Drawing.Size(155, 17);
            this.checkBoxQuickWildCheck.TabIndex = 8;
            this.checkBoxQuickWildCheck.Text = "Quick Wild-Creature Check";
            this.checkBoxQuickWildCheck.UseVisualStyleBackColor = true;
            this.checkBoxQuickWildCheck.CheckedChanged += new System.EventHandler(this.checkBoxQuickWildCheck_CheckedChanged);
            // 
            // buttonHelp
            // 
            this.buttonHelp.Location = new System.Drawing.Point(348, 598);
            this.buttonHelp.Name = "buttonHelp";
            this.buttonHelp.Size = new System.Drawing.Size(202, 30);
            this.buttonHelp.TabIndex = 10;
            this.buttonHelp.Text = "Stat-boxes are red: Online-Help";
            this.buttonHelp.UseVisualStyleBackColor = true;
            this.buttonHelp.Visible = false;
            this.buttonHelp.Click += new System.EventHandler(this.buttonHelp_Click);
            // 
            // labelErrorHelp
            // 
            this.labelErrorHelp.Location = new System.Drawing.Point(556, 43);
            this.labelErrorHelp.Name = "labelErrorHelp";
            this.labelErrorHelp.Size = new System.Drawing.Size(239, 583);
            this.labelErrorHelp.TabIndex = 40;
            this.labelErrorHelp.Text = resources.GetString("labelErrorHelp.Text");
            // 
            // creatureInfoInputExtractor
            // 
<<<<<<< HEAD
            this.creatureInfoInputExtractor.Cooldown = new System.DateTime(2017, 7, 4, 18, 59, 0, 865);
=======
            this.creatureInfoInputExtractor.Cooldown = new System.DateTime(2018, 1, 30, 22, 32, 57, 230);
>>>>>>> 64547704
            this.creatureInfoInputExtractor.CreatureName = "";
            this.creatureInfoInputExtractor.CreatureNote = "";
            this.creatureInfoInputExtractor.CreatureOwner = "";
            this.creatureInfoInputExtractor.CreatureServer = "";
            this.creatureInfoInputExtractor.CreatureSex = ARKBreedingStats.Sex.Unknown;
            this.creatureInfoInputExtractor.CreatureStatus = ARKBreedingStats.CreatureStatus.Available;
            this.creatureInfoInputExtractor.CreatureTribe = "";
            this.creatureInfoInputExtractor.domesticatedAt = new System.DateTime(2016, 7, 5, 13, 12, 15, 968);
            this.creatureInfoInputExtractor.father = null;
<<<<<<< HEAD
            this.creatureInfoInputExtractor.Grown = new System.DateTime(2017, 7, 4, 18, 59, 0, 866);
=======
            this.creatureInfoInputExtractor.Grown = new System.DateTime(2018, 1, 30, 22, 32, 57, 231);
>>>>>>> 64547704
            this.creatureInfoInputExtractor.Location = new System.Drawing.Point(321, 184);
            this.creatureInfoInputExtractor.mother = null;
            this.creatureInfoInputExtractor.MutationCounter = 0;
            this.creatureInfoInputExtractor.Name = "creatureInfoInputExtractor";
            this.creatureInfoInputExtractor.Neutered = false;
            this.creatureInfoInputExtractor.Size = new System.Drawing.Size(229, 408);
            this.creatureInfoInputExtractor.TabIndex = 7;
            this.creatureInfoInputExtractor.Add2Library_Clicked += new ARKBreedingStats.CreatureInfoInput.Add2LibraryClickedEventHandler(this.creatureInfoInput1_Add2Library_Clicked);
            this.creatureInfoInputExtractor.ParentListRequested += new ARKBreedingStats.CreatureInfoInput.RequestParentListEventHandler(this.creatureInfoInput_ParentListRequested);
            // 
            // tabPageLibrary
            // 
            this.tabPageLibrary.AutoScroll = true;
            this.tabPageLibrary.AutoScrollMinSize = new System.Drawing.Size(0, 600);
            this.tabPageLibrary.Controls.Add(this.tableLayoutPanelLibrary);
            this.tabPageLibrary.Location = new System.Drawing.Point(4, 22);
            this.tabPageLibrary.Name = "tabPageLibrary";
            this.tabPageLibrary.Padding = new System.Windows.Forms.Padding(3);
            this.tabPageLibrary.Size = new System.Drawing.Size(932, 629);
            this.tabPageLibrary.TabIndex = 2;
            this.tabPageLibrary.Text = "Library";
            this.tabPageLibrary.UseVisualStyleBackColor = true;
            this.tabPageLibrary.DragDrop += new System.Windows.Forms.DragEventHandler(this.doOCRofDroppedImage);
            this.tabPageLibrary.DragEnter += new System.Windows.Forms.DragEventHandler(this.testEnteredDrag);
            // 
            // tableLayoutPanelLibrary
            // 
            this.tableLayoutPanelLibrary.ColumnCount = 2;
            this.tableLayoutPanelLibrary.ColumnStyles.Add(new System.Windows.Forms.ColumnStyle(System.Windows.Forms.SizeType.Absolute, 201F));
            this.tableLayoutPanelLibrary.ColumnStyles.Add(new System.Windows.Forms.ColumnStyle(System.Windows.Forms.SizeType.Percent, 100F));
            this.tableLayoutPanelLibrary.Controls.Add(this.tabControlLibFilter, 0, 1);
            this.tableLayoutPanelLibrary.Controls.Add(this.listViewLibrary, 1, 0);
            this.tableLayoutPanelLibrary.Controls.Add(this.creatureBoxListView, 0, 0);
            this.tableLayoutPanelLibrary.Dock = System.Windows.Forms.DockStyle.Fill;
            this.tableLayoutPanelLibrary.Location = new System.Drawing.Point(3, 3);
            this.tableLayoutPanelLibrary.Name = "tableLayoutPanelLibrary";
            this.tableLayoutPanelLibrary.RowCount = 2;
            this.tableLayoutPanelLibrary.RowStyles.Add(new System.Windows.Forms.RowStyle(System.Windows.Forms.SizeType.Absolute, 396F));
            this.tableLayoutPanelLibrary.RowStyles.Add(new System.Windows.Forms.RowStyle(System.Windows.Forms.SizeType.Percent, 100F));
            this.tableLayoutPanelLibrary.Size = new System.Drawing.Size(926, 623);
            this.tableLayoutPanelLibrary.TabIndex = 4;
            // 
            // tabControlLibFilter
            // 
            this.tabControlLibFilter.Controls.Add(this.tabPage1);
            this.tabControlLibFilter.Controls.Add(this.tabPage2);
            this.tabControlLibFilter.Controls.Add(this.tabPage3);
            this.tabControlLibFilter.Controls.Add(this.tabPage4);
            this.tabControlLibFilter.Controls.Add(this.tabPageLibRadarChart);
            this.tabControlLibFilter.Dock = System.Windows.Forms.DockStyle.Fill;
            this.tabControlLibFilter.Location = new System.Drawing.Point(3, 399);
            this.tabControlLibFilter.Name = "tabControlLibFilter";
            this.tabControlLibFilter.SelectedIndex = 0;
            this.tabControlLibFilter.Size = new System.Drawing.Size(195, 221);
            this.tabControlLibFilter.TabIndex = 5;
            // 
            // tabPage1
            // 
            this.tabPage1.Controls.Add(this.listBoxSpeciesLib);
            this.tabPage1.Location = new System.Drawing.Point(4, 22);
            this.tabPage1.Name = "tabPage1";
            this.tabPage1.Padding = new System.Windows.Forms.Padding(3);
            this.tabPage1.Size = new System.Drawing.Size(187, 195);
            this.tabPage1.TabIndex = 0;
            this.tabPage1.Text = "Species";
            this.tabPage1.UseVisualStyleBackColor = true;
            // 
            // listBoxSpeciesLib
            // 
            this.listBoxSpeciesLib.Dock = System.Windows.Forms.DockStyle.Fill;
            this.listBoxSpeciesLib.FormattingEnabled = true;
            this.listBoxSpeciesLib.Location = new System.Drawing.Point(3, 3);
            this.listBoxSpeciesLib.Name = "listBoxSpeciesLib";
            this.listBoxSpeciesLib.Size = new System.Drawing.Size(181, 189);
            this.listBoxSpeciesLib.TabIndex = 0;
            this.listBoxSpeciesLib.SelectedIndexChanged += new System.EventHandler(this.listBoxSpeciesLib_SelectedIndexChanged);
            // 
            // tabPage2
            // 
            this.tabPage2.Controls.Add(this.checkedListBoxOwner);
            this.tabPage2.Location = new System.Drawing.Point(4, 22);
            this.tabPage2.Name = "tabPage2";
            this.tabPage2.Padding = new System.Windows.Forms.Padding(3);
            this.tabPage2.Size = new System.Drawing.Size(187, 195);
            this.tabPage2.TabIndex = 1;
            this.tabPage2.Text = "Owner";
            this.tabPage2.UseVisualStyleBackColor = true;
            // 
            // checkedListBoxOwner
            // 
            this.checkedListBoxOwner.CheckOnClick = true;
            this.checkedListBoxOwner.Dock = System.Windows.Forms.DockStyle.Fill;
            this.checkedListBoxOwner.FormattingEnabled = true;
            this.checkedListBoxOwner.Location = new System.Drawing.Point(3, 3);
            this.checkedListBoxOwner.Name = "checkedListBoxOwner";
            this.checkedListBoxOwner.Size = new System.Drawing.Size(181, 189);
            this.checkedListBoxOwner.TabIndex = 0;
            this.checkedListBoxOwner.ItemCheck += new System.Windows.Forms.ItemCheckEventHandler(this.checkedListBoxOwner_ItemCheck);
            // 
            // tabPage3
            // 
            this.tabPage3.Controls.Add(this.tableLayoutPanel2);
            this.tabPage3.Location = new System.Drawing.Point(4, 22);
            this.tabPage3.Name = "tabPage3";
            this.tabPage3.Padding = new System.Windows.Forms.Padding(3);
            this.tabPage3.Size = new System.Drawing.Size(187, 195);
            this.tabPage3.TabIndex = 2;
            this.tabPage3.Text = "Stats";
            this.tabPage3.UseVisualStyleBackColor = true;
            // 
            // tableLayoutPanel2
            // 
            this.tableLayoutPanel2.ColumnCount = 1;
            this.tableLayoutPanel2.ColumnStyles.Add(new System.Windows.Forms.ColumnStyle(System.Windows.Forms.SizeType.Percent, 100F));
            this.tableLayoutPanel2.Controls.Add(this.checkedListBoxConsiderStatTop, 0, 1);
            this.tableLayoutPanel2.Controls.Add(this.buttonRecalculateTops, 0, 2);
            this.tableLayoutPanel2.Controls.Add(this.label17, 0, 0);
            this.tableLayoutPanel2.Dock = System.Windows.Forms.DockStyle.Fill;
            this.tableLayoutPanel2.Location = new System.Drawing.Point(3, 3);
            this.tableLayoutPanel2.Name = "tableLayoutPanel2";
            this.tableLayoutPanel2.RowCount = 3;
            this.tableLayoutPanel2.RowStyles.Add(new System.Windows.Forms.RowStyle(System.Windows.Forms.SizeType.Absolute, 32F));
            this.tableLayoutPanel2.RowStyles.Add(new System.Windows.Forms.RowStyle(System.Windows.Forms.SizeType.Percent, 100F));
            this.tableLayoutPanel2.RowStyles.Add(new System.Windows.Forms.RowStyle(System.Windows.Forms.SizeType.Absolute, 29F));
            this.tableLayoutPanel2.Size = new System.Drawing.Size(181, 189);
            this.tableLayoutPanel2.TabIndex = 0;
            // 
            // checkedListBoxConsiderStatTop
            // 
            this.checkedListBoxConsiderStatTop.CheckOnClick = true;
            this.checkedListBoxConsiderStatTop.Dock = System.Windows.Forms.DockStyle.Fill;
            this.checkedListBoxConsiderStatTop.FormattingEnabled = true;
            this.checkedListBoxConsiderStatTop.Items.AddRange(new object[] {
            "Health",
            "Stamina",
            "Oxygen",
            "Food",
            "Weight",
            "Damage",
            "Speed",
            "Torpor"});
            this.checkedListBoxConsiderStatTop.Location = new System.Drawing.Point(3, 35);
            this.checkedListBoxConsiderStatTop.Name = "checkedListBoxConsiderStatTop";
            this.checkedListBoxConsiderStatTop.Size = new System.Drawing.Size(175, 122);
            this.checkedListBoxConsiderStatTop.TabIndex = 3;
            // 
            // buttonRecalculateTops
            // 
            this.buttonRecalculateTops.Dock = System.Windows.Forms.DockStyle.Fill;
            this.buttonRecalculateTops.Location = new System.Drawing.Point(3, 163);
            this.buttonRecalculateTops.Name = "buttonRecalculateTops";
            this.buttonRecalculateTops.Size = new System.Drawing.Size(175, 23);
            this.buttonRecalculateTops.TabIndex = 2;
            this.buttonRecalculateTops.Text = "Apply";
            this.buttonRecalculateTops.UseVisualStyleBackColor = true;
            this.buttonRecalculateTops.Click += new System.EventHandler(this.buttonRecalculateTops_Click);
            // 
            // label17
            // 
            this.label17.AutoSize = true;
            this.label17.Location = new System.Drawing.Point(3, 0);
            this.label17.Name = "label17";
            this.label17.Size = new System.Drawing.Size(171, 26);
            this.label17.TabIndex = 4;
            this.label17.Text = "Select the stats considered for the TopStat-Calculation and Coloring";
            // 
            // tabPage4
            // 
            this.tabPage4.Controls.Add(this.checkBoxShowObeliskCreatures);
            this.tabPage4.Controls.Add(this.checkBoxUseFiltersInTopStatCalculation);
            this.tabPage4.Controls.Add(this.checkBoxShowMutatedCreatures);
            this.tabPage4.Controls.Add(this.checkBoxShowNeuteredCreatures);
            this.tabPage4.Controls.Add(this.checkBoxShowUnavailableCreatures);
            this.tabPage4.Controls.Add(this.checkBoxShowDead);
            this.tabPage4.Location = new System.Drawing.Point(4, 22);
            this.tabPage4.Name = "tabPage4";
            this.tabPage4.Padding = new System.Windows.Forms.Padding(3);
            this.tabPage4.Size = new System.Drawing.Size(187, 195);
            this.tabPage4.TabIndex = 3;
            this.tabPage4.Text = "View";
            this.tabPage4.UseVisualStyleBackColor = true;
            // 
            // checkBoxShowObeliskCreatures
            // 
            this.checkBoxShowObeliskCreatures.AutoSize = true;
            this.checkBoxShowObeliskCreatures.Checked = true;
            this.checkBoxShowObeliskCreatures.CheckState = System.Windows.Forms.CheckState.Checked;
            this.checkBoxShowObeliskCreatures.Location = new System.Drawing.Point(6, 52);
            this.checkBoxShowObeliskCreatures.Name = "checkBoxShowObeliskCreatures";
            this.checkBoxShowObeliskCreatures.Size = new System.Drawing.Size(139, 17);
            this.checkBoxShowObeliskCreatures.TabIndex = 5;
            this.checkBoxShowObeliskCreatures.Text = "Show Obelisk Creatures";
            this.checkBoxShowObeliskCreatures.UseVisualStyleBackColor = true;
            this.checkBoxShowObeliskCreatures.CheckedChanged += new System.EventHandler(this.checkBoxShowObeliskCreatures_CheckedChanged);
            // 
            // checkBoxUseFiltersInTopStatCalculation
            // 
            this.checkBoxUseFiltersInTopStatCalculation.AutoSize = true;
            this.checkBoxUseFiltersInTopStatCalculation.Location = new System.Drawing.Point(6, 121);
            this.checkBoxUseFiltersInTopStatCalculation.Name = "checkBoxUseFiltersInTopStatCalculation";
            this.checkBoxUseFiltersInTopStatCalculation.Size = new System.Drawing.Size(182, 17);
            this.checkBoxUseFiltersInTopStatCalculation.TabIndex = 4;
            this.checkBoxUseFiltersInTopStatCalculation.Text = "Use Filters in TopStat-Calculation";
            this.checkBoxUseFiltersInTopStatCalculation.UseVisualStyleBackColor = true;
            this.checkBoxUseFiltersInTopStatCalculation.CheckedChanged += new System.EventHandler(this.checkBoxUseFiltersInTopStatCalculation_CheckedChanged);
            // 
            // checkBoxShowMutatedCreatures
            // 
            this.checkBoxShowMutatedCreatures.AutoSize = true;
            this.checkBoxShowMutatedCreatures.Checked = true;
            this.checkBoxShowMutatedCreatures.CheckState = System.Windows.Forms.CheckState.Checked;
            this.checkBoxShowMutatedCreatures.Location = new System.Drawing.Point(6, 98);
            this.checkBoxShowMutatedCreatures.Name = "checkBoxShowMutatedCreatures";
            this.checkBoxShowMutatedCreatures.Size = new System.Drawing.Size(143, 17);
            this.checkBoxShowMutatedCreatures.TabIndex = 3;
            this.checkBoxShowMutatedCreatures.Text = "Show Mutated Creatures";
            this.checkBoxShowMutatedCreatures.UseVisualStyleBackColor = true;
            this.checkBoxShowMutatedCreatures.CheckedChanged += new System.EventHandler(this.checkBoxShowMutatedCreatures_CheckedChanged);
            // 
            // checkBoxShowNeuteredCreatures
            // 
            this.checkBoxShowNeuteredCreatures.AutoSize = true;
            this.checkBoxShowNeuteredCreatures.Checked = true;
            this.checkBoxShowNeuteredCreatures.CheckState = System.Windows.Forms.CheckState.Checked;
            this.checkBoxShowNeuteredCreatures.Location = new System.Drawing.Point(6, 75);
            this.checkBoxShowNeuteredCreatures.Name = "checkBoxShowNeuteredCreatures";
            this.checkBoxShowNeuteredCreatures.Size = new System.Drawing.Size(148, 17);
            this.checkBoxShowNeuteredCreatures.TabIndex = 2;
            this.checkBoxShowNeuteredCreatures.Text = "Show Neutered Creatures";
            this.checkBoxShowNeuteredCreatures.UseVisualStyleBackColor = true;
            this.checkBoxShowNeuteredCreatures.CheckedChanged += new System.EventHandler(this.checkBoxShowNeuteredCreatures_CheckedChanged);
            // 
            // checkBoxShowUnavailableCreatures
            // 
            this.checkBoxShowUnavailableCreatures.AutoSize = true;
            this.checkBoxShowUnavailableCreatures.Checked = true;
            this.checkBoxShowUnavailableCreatures.CheckState = System.Windows.Forms.CheckState.Checked;
            this.checkBoxShowUnavailableCreatures.Location = new System.Drawing.Point(6, 29);
            this.checkBoxShowUnavailableCreatures.Name = "checkBoxShowUnavailableCreatures";
            this.checkBoxShowUnavailableCreatures.Size = new System.Drawing.Size(160, 17);
            this.checkBoxShowUnavailableCreatures.TabIndex = 1;
            this.checkBoxShowUnavailableCreatures.Text = "Show Unavailable Creatures";
            this.checkBoxShowUnavailableCreatures.UseVisualStyleBackColor = true;
            this.checkBoxShowUnavailableCreatures.CheckedChanged += new System.EventHandler(this.checkBoxShowUnavailableCreatures_CheckedChanged);
            // 
            // checkBoxShowDead
            // 
            this.checkBoxShowDead.AutoSize = true;
            this.checkBoxShowDead.Checked = true;
            this.checkBoxShowDead.CheckState = System.Windows.Forms.CheckState.Checked;
            this.checkBoxShowDead.Location = new System.Drawing.Point(6, 6);
            this.checkBoxShowDead.Name = "checkBoxShowDead";
            this.checkBoxShowDead.Size = new System.Drawing.Size(130, 17);
            this.checkBoxShowDead.TabIndex = 0;
            this.checkBoxShowDead.Text = "Show Dead Creatures";
            this.checkBoxShowDead.UseVisualStyleBackColor = true;
            this.checkBoxShowDead.CheckedChanged += new System.EventHandler(this.checkBoxShowDead_CheckedChanged);
            // 
            // tabPageLibRadarChart
            // 
            this.tabPageLibRadarChart.Controls.Add(this.radarChartLibrary);
            this.tabPageLibRadarChart.Location = new System.Drawing.Point(4, 22);
            this.tabPageLibRadarChart.Name = "tabPageLibRadarChart";
            this.tabPageLibRadarChart.Padding = new System.Windows.Forms.Padding(3);
            this.tabPageLibRadarChart.Size = new System.Drawing.Size(187, 195);
            this.tabPageLibRadarChart.TabIndex = 4;
            this.tabPageLibRadarChart.Text = "Chart";
            this.tabPageLibRadarChart.UseVisualStyleBackColor = true;
            // 
            // radarChartLibrary
            // 
            this.radarChartLibrary.Dock = System.Windows.Forms.DockStyle.Fill;
            this.radarChartLibrary.Image = ((System.Drawing.Image)(resources.GetObject("radarChartLibrary.Image")));
            this.radarChartLibrary.Location = new System.Drawing.Point(3, 3);
            this.radarChartLibrary.Name = "radarChartLibrary";
            this.radarChartLibrary.Size = new System.Drawing.Size(181, 189);
            this.radarChartLibrary.SizeMode = System.Windows.Forms.PictureBoxSizeMode.Zoom;
            this.radarChartLibrary.TabIndex = 0;
            this.radarChartLibrary.TabStop = false;
            // 
            // listViewLibrary
            // 
            this.listViewLibrary.Columns.AddRange(new System.Windows.Forms.ColumnHeader[] {
            this.columnHeaderName,
            this.columnHeaderOwner,
            this.columnHeaderNotes,
            this.columnHeaderSex,
            this.columnHeaderAdded,
            this.columnHeaderTopness,
            this.columnHeaderTopStatsNr,
            this.columnHeaderGen,
            this.columnHeaderFound,
            this.columnHeaderMutations,
            this.columnHeaderCooldown,
            this.columnHeaderHP,
            this.columnHeaderSt,
            this.columnHeaderOx,
            this.columnHeaderFo,
            this.columnHeaderWe,
            this.columnHeaderDm,
            this.columnHeaderSp,
            this.columnHeaderTo});
            this.listViewLibrary.ContextMenuStrip = this.contextMenuStripLibrary;
            this.listViewLibrary.Dock = System.Windows.Forms.DockStyle.Fill;
            this.listViewLibrary.FullRowSelect = true;
            this.listViewLibrary.HideSelection = false;
            this.listViewLibrary.Location = new System.Drawing.Point(204, 3);
            this.listViewLibrary.Name = "listViewLibrary";
            this.tableLayoutPanelLibrary.SetRowSpan(this.listViewLibrary, 2);
            this.listViewLibrary.Size = new System.Drawing.Size(719, 617);
            this.listViewLibrary.TabIndex = 2;
            this.listViewLibrary.UseCompatibleStateImageBehavior = false;
            this.listViewLibrary.View = System.Windows.Forms.View.Details;
            this.listViewLibrary.ColumnClick += new System.Windows.Forms.ColumnClickEventHandler(this.listView_ColumnClick);
            this.listViewLibrary.SelectedIndexChanged += new System.EventHandler(this.listViewLibrary_SelectedIndexChanged);
            this.listViewLibrary.KeyUp += new System.Windows.Forms.KeyEventHandler(this.listViewLibrary_KeyUp);
            // 
            // columnHeaderName
            // 
            this.columnHeaderName.Text = "Name";
            this.columnHeaderName.Width = 97;
            // 
            // columnHeaderOwner
            // 
            this.columnHeaderOwner.Text = "Owner";
            this.columnHeaderOwner.Width = 48;
            // 
            // columnHeaderNotes
            // 
            this.columnHeaderNotes.Text = "Notes";
            this.columnHeaderNotes.Width = 48;
            // 
            // columnHeaderSex
            // 
            this.columnHeaderSex.Text = "S";
            this.columnHeaderSex.TextAlign = System.Windows.Forms.HorizontalAlignment.Center;
            this.columnHeaderSex.Width = 22;
            // 
            // columnHeaderAdded
            // 
            this.columnHeaderAdded.DisplayIndex = 17;
            this.columnHeaderAdded.Text = "Added";
            // 
            // columnHeaderTopness
            // 
            this.columnHeaderTopness.DisplayIndex = 13;
            this.columnHeaderTopness.Text = "Tp%";
            this.columnHeaderTopness.TextAlign = System.Windows.Forms.HorizontalAlignment.Right;
            this.columnHeaderTopness.Width = 33;
            // 
            // columnHeaderTopStatsNr
            // 
            this.columnHeaderTopStatsNr.DisplayIndex = 12;
            this.columnHeaderTopStatsNr.Text = "Top";
            this.columnHeaderTopStatsNr.TextAlign = System.Windows.Forms.HorizontalAlignment.Right;
            this.columnHeaderTopStatsNr.Width = 31;
            // 
            // columnHeaderGen
            // 
            this.columnHeaderGen.DisplayIndex = 14;
            this.columnHeaderGen.Text = "Gen";
            this.columnHeaderGen.TextAlign = System.Windows.Forms.HorizontalAlignment.Center;
            this.columnHeaderGen.Width = 34;
            // 
            // columnHeaderFound
            // 
            this.columnHeaderFound.DisplayIndex = 15;
            this.columnHeaderFound.Text = "LW";
            this.columnHeaderFound.Width = 30;
            // 
            // columnHeaderMutations
            // 
            this.columnHeaderMutations.DisplayIndex = 16;
            this.columnHeaderMutations.Text = "Mu";
            this.columnHeaderMutations.Width = 30;
            // 
            // columnHeaderCooldown
            // 
            this.columnHeaderCooldown.DisplayIndex = 18;
            this.columnHeaderCooldown.Text = "Cooldown/Growing";
            // 
            // columnHeaderHP
            // 
            this.columnHeaderHP.DisplayIndex = 4;
            this.columnHeaderHP.Text = "HP";
            this.columnHeaderHP.TextAlign = System.Windows.Forms.HorizontalAlignment.Right;
            this.columnHeaderHP.Width = 30;
            // 
            // columnHeaderSt
            // 
            this.columnHeaderSt.DisplayIndex = 5;
            this.columnHeaderSt.Text = "St";
            this.columnHeaderSt.TextAlign = System.Windows.Forms.HorizontalAlignment.Right;
            this.columnHeaderSt.Width = 30;
            // 
            // columnHeaderOx
            // 
            this.columnHeaderOx.DisplayIndex = 6;
            this.columnHeaderOx.Text = "Ox";
            this.columnHeaderOx.TextAlign = System.Windows.Forms.HorizontalAlignment.Right;
            this.columnHeaderOx.Width = 30;
            // 
            // columnHeaderFo
            // 
            this.columnHeaderFo.DisplayIndex = 7;
            this.columnHeaderFo.Text = "Fo";
            this.columnHeaderFo.TextAlign = System.Windows.Forms.HorizontalAlignment.Right;
            this.columnHeaderFo.Width = 30;
            // 
            // columnHeaderWe
            // 
            this.columnHeaderWe.DisplayIndex = 8;
            this.columnHeaderWe.Text = "We";
            this.columnHeaderWe.TextAlign = System.Windows.Forms.HorizontalAlignment.Right;
            this.columnHeaderWe.Width = 30;
            // 
            // columnHeaderDm
            // 
            this.columnHeaderDm.DisplayIndex = 9;
            this.columnHeaderDm.Text = "Dm";
            this.columnHeaderDm.TextAlign = System.Windows.Forms.HorizontalAlignment.Right;
            this.columnHeaderDm.Width = 30;
            // 
            // columnHeaderSp
            // 
            this.columnHeaderSp.DisplayIndex = 10;
            this.columnHeaderSp.Text = "Sp";
            this.columnHeaderSp.TextAlign = System.Windows.Forms.HorizontalAlignment.Right;
            this.columnHeaderSp.Width = 30;
            // 
            // columnHeaderTo
            // 
            this.columnHeaderTo.DisplayIndex = 11;
            this.columnHeaderTo.Text = "To";
            this.columnHeaderTo.TextAlign = System.Windows.Forms.HorizontalAlignment.Right;
            this.columnHeaderTo.Width = 30;
            // 
            // contextMenuStripLibrary
            // 
            this.contextMenuStripLibrary.Items.AddRange(new System.Windows.Forms.ToolStripItem[] {
            this.toolStripMenuItemEdit,
            this.editAllSelectedToolStripMenuItem,
            this.toolStripSeparator9,
            this.copyValuesToExtractorToolStripMenuItem,
            this.exportToClipboardToolStripMenuItem1,
            this.removeCooldownGrowingToolStripMenuItem,
            this.bestBreedingPartnersToolStripMenuItem,
            this.toolStripMenuItemStatus,
            this.toolStripSeparator6,
            this.toolStripMenuItemRemove});
            this.contextMenuStripLibrary.Name = "contextMenuStripLibrary";
            this.contextMenuStripLibrary.Size = new System.Drawing.Size(230, 192);
            // 
            // toolStripMenuItemEdit
            // 
            this.toolStripMenuItemEdit.Name = "toolStripMenuItemEdit";
            this.toolStripMenuItemEdit.ShortcutKeyDisplayString = "F2";
            this.toolStripMenuItemEdit.Size = new System.Drawing.Size(229, 22);
            this.toolStripMenuItemEdit.Text = "Edit";
            this.toolStripMenuItemEdit.Click += new System.EventHandler(this.toolStripMenuItemEdit_Click);
            // 
            // editAllSelectedToolStripMenuItem
            // 
            this.editAllSelectedToolStripMenuItem.Name = "editAllSelectedToolStripMenuItem";
            this.editAllSelectedToolStripMenuItem.ShortcutKeyDisplayString = "F3";
            this.editAllSelectedToolStripMenuItem.Size = new System.Drawing.Size(229, 22);
            this.editAllSelectedToolStripMenuItem.Text = "Edit all Selected...";
            this.editAllSelectedToolStripMenuItem.Click += new System.EventHandler(this.editAllSelectedToolStripMenuItem_Click);
            // 
            // toolStripSeparator9
            // 
            this.toolStripSeparator9.Name = "toolStripSeparator9";
            this.toolStripSeparator9.Size = new System.Drawing.Size(226, 6);
            // 
            // copyValuesToExtractorToolStripMenuItem
            // 
            this.copyValuesToExtractorToolStripMenuItem.DropDownItems.AddRange(new System.Windows.Forms.ToolStripItem[] {
            this.currentValuesToolStripMenuItem,
            this.wildValuesToolStripMenuItem});
            this.copyValuesToExtractorToolStripMenuItem.Name = "copyValuesToExtractorToolStripMenuItem";
            this.copyValuesToExtractorToolStripMenuItem.Size = new System.Drawing.Size(229, 22);
            this.copyValuesToExtractorToolStripMenuItem.Text = "Copy Values to Extractor";
            // 
            // currentValuesToolStripMenuItem
            // 
            this.currentValuesToolStripMenuItem.Name = "currentValuesToolStripMenuItem";
            this.currentValuesToolStripMenuItem.Size = new System.Drawing.Size(162, 22);
            this.currentValuesToolStripMenuItem.Text = "Current Values";
            this.currentValuesToolStripMenuItem.Click += new System.EventHandler(this.currentValuesToolStripMenuItem_Click);
            // 
            // wildValuesToolStripMenuItem
            // 
            this.wildValuesToolStripMenuItem.Name = "wildValuesToolStripMenuItem";
            this.wildValuesToolStripMenuItem.Size = new System.Drawing.Size(162, 22);
            this.wildValuesToolStripMenuItem.Text = "Only Wild Values";
            this.wildValuesToolStripMenuItem.Click += new System.EventHandler(this.wildValuesToolStripMenuItem_Click);
            // 
            // exportToClipboardToolStripMenuItem1
            // 
            this.exportToClipboardToolStripMenuItem1.DropDownItems.AddRange(new System.Windows.Forms.ToolStripItem[] {
            this.forARKChatToolStripMenuItem1,
            this.forARKChatcurrentValuesToolStripMenuItem1,
            this.plainTextbreedingValuesToolStripMenuItem1,
            this.plainTextcurrentValuesToolStripMenuItem1,
            this.forSpreadsheetToolStripMenuItem1});
            this.exportToClipboardToolStripMenuItem1.Name = "exportToClipboardToolStripMenuItem1";
            this.exportToClipboardToolStripMenuItem1.Size = new System.Drawing.Size(229, 22);
            this.exportToClipboardToolStripMenuItem1.Text = "Export to Clipboard";
            // 
            // forARKChatToolStripMenuItem1
            // 
            this.forARKChatToolStripMenuItem1.Name = "forARKChatToolStripMenuItem1";
            this.forARKChatToolStripMenuItem1.Size = new System.Drawing.Size(236, 22);
            this.forARKChatToolStripMenuItem1.Text = "for ARK Chat (breeding values)";
            this.forARKChatToolStripMenuItem1.Click += new System.EventHandler(this.forARKChatToolStripMenuItem_Click);
            // 
            // forARKChatcurrentValuesToolStripMenuItem1
            // 
            this.forARKChatcurrentValuesToolStripMenuItem1.Name = "forARKChatcurrentValuesToolStripMenuItem1";
            this.forARKChatcurrentValuesToolStripMenuItem1.Size = new System.Drawing.Size(236, 22);
            this.forARKChatcurrentValuesToolStripMenuItem1.Text = "for ARK Chat (current values)";
            this.forARKChatcurrentValuesToolStripMenuItem1.Click += new System.EventHandler(this.forARKChatcurrentValuesToolStripMenuItem_Click);
            // 
            // plainTextbreedingValuesToolStripMenuItem1
            // 
            this.plainTextbreedingValuesToolStripMenuItem1.Name = "plainTextbreedingValuesToolStripMenuItem1";
            this.plainTextbreedingValuesToolStripMenuItem1.Size = new System.Drawing.Size(236, 22);
            this.plainTextbreedingValuesToolStripMenuItem1.Text = "Plain Text (breeding values)";
            this.plainTextbreedingValuesToolStripMenuItem1.Click += new System.EventHandler(this.plainTextbreedingValuesToolStripMenuItem1_Click);
            // 
            // plainTextcurrentValuesToolStripMenuItem1
            // 
            this.plainTextcurrentValuesToolStripMenuItem1.Name = "plainTextcurrentValuesToolStripMenuItem1";
            this.plainTextcurrentValuesToolStripMenuItem1.Size = new System.Drawing.Size(236, 22);
            this.plainTextcurrentValuesToolStripMenuItem1.Text = "Plain Text (current values)";
            this.plainTextcurrentValuesToolStripMenuItem1.Click += new System.EventHandler(this.plainTextcurrentValuesToolStripMenuItem1_Click);
            // 
            // forSpreadsheetToolStripMenuItem1
            // 
            this.forSpreadsheetToolStripMenuItem1.Name = "forSpreadsheetToolStripMenuItem1";
            this.forSpreadsheetToolStripMenuItem1.Size = new System.Drawing.Size(236, 22);
            this.forSpreadsheetToolStripMenuItem1.Text = "for Spreadsheet";
            this.forSpreadsheetToolStripMenuItem1.Click += new System.EventHandler(this.forSpreadsheetToolStripMenuItem_Click);
            // 
            // removeCooldownGrowingToolStripMenuItem
            // 
            this.removeCooldownGrowingToolStripMenuItem.Name = "removeCooldownGrowingToolStripMenuItem";
            this.removeCooldownGrowingToolStripMenuItem.Size = new System.Drawing.Size(229, 22);
            this.removeCooldownGrowingToolStripMenuItem.Text = "Set to mature / ready to mate";
            this.removeCooldownGrowingToolStripMenuItem.Click += new System.EventHandler(this.removeCooldownGrowingToolStripMenuItem_Click);
            // 
            // bestBreedingPartnersToolStripMenuItem
            // 
            this.bestBreedingPartnersToolStripMenuItem.Name = "bestBreedingPartnersToolStripMenuItem";
            this.bestBreedingPartnersToolStripMenuItem.Size = new System.Drawing.Size(229, 22);
            this.bestBreedingPartnersToolStripMenuItem.Text = "Best Breeding Partners...";
            this.bestBreedingPartnersToolStripMenuItem.Click += new System.EventHandler(this.bestBreedingPartnersToolStripMenuItem_Click);
            // 
            // toolStripMenuItemStatus
            // 
            this.toolStripMenuItemStatus.DropDownItems.AddRange(new System.Windows.Forms.ToolStripItem[] {
            this.toolStripMenuItem2,
            this.toolStripMenuItem3,
            this.toolStripMenuItem4,
            this.obeliskToolStripMenuItem});
            this.toolStripMenuItemStatus.Name = "toolStripMenuItemStatus";
            this.toolStripMenuItemStatus.Size = new System.Drawing.Size(229, 22);
            this.toolStripMenuItemStatus.Text = "Set Status";
            // 
            // toolStripMenuItem2
            // 
            this.toolStripMenuItem2.Name = "toolStripMenuItem2";
            this.toolStripMenuItem2.Size = new System.Drawing.Size(135, 22);
            this.toolStripMenuItem2.Text = "Available";
            this.toolStripMenuItem2.Click += new System.EventHandler(this.toolStripMenuItem2_Click);
            // 
            // toolStripMenuItem3
            // 
            this.toolStripMenuItem3.Name = "toolStripMenuItem3";
            this.toolStripMenuItem3.Size = new System.Drawing.Size(135, 22);
            this.toolStripMenuItem3.Text = "Unavailable";
            this.toolStripMenuItem3.Click += new System.EventHandler(this.toolStripMenuItem3_Click);
            // 
            // toolStripMenuItem4
            // 
            this.toolStripMenuItem4.Name = "toolStripMenuItem4";
            this.toolStripMenuItem4.Size = new System.Drawing.Size(135, 22);
            this.toolStripMenuItem4.Text = "Dead";
            this.toolStripMenuItem4.Click += new System.EventHandler(this.toolStripMenuItem4_Click);
            // 
            // obeliskToolStripMenuItem
            // 
            this.obeliskToolStripMenuItem.Name = "obeliskToolStripMenuItem";
            this.obeliskToolStripMenuItem.Size = new System.Drawing.Size(135, 22);
            this.obeliskToolStripMenuItem.Text = "Obelisk";
            this.obeliskToolStripMenuItem.Click += new System.EventHandler(this.obeliskToolStripMenuItem_Click);
            // 
            // toolStripSeparator6
            // 
            this.toolStripSeparator6.Name = "toolStripSeparator6";
            this.toolStripSeparator6.Size = new System.Drawing.Size(226, 6);
            // 
            // toolStripMenuItemRemove
            // 
            this.toolStripMenuItemRemove.Name = "toolStripMenuItemRemove";
            this.toolStripMenuItemRemove.Size = new System.Drawing.Size(229, 22);
            this.toolStripMenuItemRemove.Text = "Delete creature...";
            this.toolStripMenuItemRemove.Click += new System.EventHandler(this.toolStripMenuItemRemove_Click);
            // 
            // creatureBoxListView
            // 
            this.creatureBoxListView.Location = new System.Drawing.Point(3, 3);
            this.creatureBoxListView.Name = "creatureBoxListView";
            this.creatureBoxListView.Size = new System.Drawing.Size(195, 390);
            this.creatureBoxListView.TabIndex = 0;
            this.creatureBoxListView.Changed += new ARKBreedingStats.CreatureBox.ChangedEventHandler(this.updateCreatureValues);
            this.creatureBoxListView.GiveParents += new ARKBreedingStats.CreatureBox.EventHandler(this.creatureBoxListView_FindParents);
            // 
            // tabPagePedigree
            // 
            this.tabPagePedigree.Controls.Add(this.pedigree1);
            this.tabPagePedigree.Location = new System.Drawing.Point(4, 22);
            this.tabPagePedigree.Name = "tabPagePedigree";
            this.tabPagePedigree.Padding = new System.Windows.Forms.Padding(3);
            this.tabPagePedigree.Size = new System.Drawing.Size(932, 629);
            this.tabPagePedigree.TabIndex = 3;
            this.tabPagePedigree.Text = "Pedigree";
            this.tabPagePedigree.UseVisualStyleBackColor = true;
            // 
            // pedigree1
            // 
            this.pedigree1.AutoScroll = true;
            this.pedigree1.Dock = System.Windows.Forms.DockStyle.Fill;
            this.pedigree1.Location = new System.Drawing.Point(3, 3);
            this.pedigree1.Name = "pedigree1";
            this.pedigree1.Size = new System.Drawing.Size(926, 623);
            this.pedigree1.TabIndex = 0;
            // 
            // tabPageTaming
            // 
            this.tabPageTaming.Controls.Add(this.tamingControl1);
            this.tabPageTaming.Location = new System.Drawing.Point(4, 22);
            this.tabPageTaming.Name = "tabPageTaming";
            this.tabPageTaming.Padding = new System.Windows.Forms.Padding(3);
            this.tabPageTaming.Size = new System.Drawing.Size(932, 629);
            this.tabPageTaming.TabIndex = 8;
            this.tabPageTaming.Text = "Taming";
            this.tabPageTaming.UseVisualStyleBackColor = true;
            // 
            // tamingControl1
            // 
            this.tamingControl1.AutoScroll = true;
            this.tamingControl1.Dock = System.Windows.Forms.DockStyle.Fill;
            this.tamingControl1.Location = new System.Drawing.Point(3, 3);
            this.tamingControl1.Name = "tamingControl1";
            this.tamingControl1.Size = new System.Drawing.Size(926, 623);
            this.tamingControl1.TabIndex = 0;
            this.tamingControl1.weaponDamages = new double[] {
        100D,
        100D,
        100D,
        100D,
        100D,
        100D};
            this.tamingControl1.weaponDamagesEnabled = 3;
            // 
            // tabPageBreedingPlan
            // 
            this.tabPageBreedingPlan.Controls.Add(this.breedingPlan1);
            this.tabPageBreedingPlan.Location = new System.Drawing.Point(4, 22);
            this.tabPageBreedingPlan.Name = "tabPageBreedingPlan";
            this.tabPageBreedingPlan.Padding = new System.Windows.Forms.Padding(3);
            this.tabPageBreedingPlan.Size = new System.Drawing.Size(932, 629);
            this.tabPageBreedingPlan.TabIndex = 4;
            this.tabPageBreedingPlan.Text = "Breeding Plan";
            this.tabPageBreedingPlan.UseVisualStyleBackColor = true;
            // 
            // breedingPlan1
            // 
            this.breedingPlan1.AutoScroll = true;
            this.breedingPlan1.CurrentSpecies = null;
            this.breedingPlan1.Dock = System.Windows.Forms.DockStyle.Fill;
            this.breedingPlan1.Location = new System.Drawing.Point(3, 3);
            this.breedingPlan1.Name = "breedingPlan1";
            this.breedingPlan1.Size = new System.Drawing.Size(926, 623);
            this.breedingPlan1.TabIndex = 0;
            // 
            // tabPageRaising
            // 
            this.tabPageRaising.Controls.Add(this.raisingControl1);
            this.tabPageRaising.Location = new System.Drawing.Point(4, 22);
            this.tabPageRaising.Name = "tabPageRaising";
            this.tabPageRaising.Padding = new System.Windows.Forms.Padding(3);
            this.tabPageRaising.Size = new System.Drawing.Size(932, 629);
            this.tabPageRaising.TabIndex = 9;
            this.tabPageRaising.Text = "Raising";
            this.tabPageRaising.UseVisualStyleBackColor = true;
            // 
            // raisingControl1
            // 
            this.raisingControl1.AutoScroll = true;
            this.raisingControl1.Dock = System.Windows.Forms.DockStyle.Fill;
            this.raisingControl1.Location = new System.Drawing.Point(3, 3);
            this.raisingControl1.Name = "raisingControl1";
            this.raisingControl1.Size = new System.Drawing.Size(926, 623);
            this.raisingControl1.TabIndex = 0;
            // 
            // tabPageTimer
            // 
            this.tabPageTimer.Controls.Add(this.timerList1);
            this.tabPageTimer.Location = new System.Drawing.Point(4, 22);
            this.tabPageTimer.Name = "tabPageTimer";
            this.tabPageTimer.Padding = new System.Windows.Forms.Padding(3);
            this.tabPageTimer.Size = new System.Drawing.Size(932, 629);
            this.tabPageTimer.TabIndex = 6;
            this.tabPageTimer.Text = "Timer";
            this.tabPageTimer.UseVisualStyleBackColor = true;
            // 
            // timerList1
            // 
            this.timerList1.Dock = System.Windows.Forms.DockStyle.Fill;
            this.timerList1.Location = new System.Drawing.Point(3, 3);
            this.timerList1.Name = "timerList1";
            this.timerList1.Size = new System.Drawing.Size(926, 623);
            this.timerList1.TabIndex = 0;
            this.timerList1.TimerAlertsCSV = "";
            // 
            // tabPagePlayerTribes
            // 
            this.tabPagePlayerTribes.Controls.Add(this.tribesControl1);
            this.tabPagePlayerTribes.Location = new System.Drawing.Point(4, 22);
            this.tabPagePlayerTribes.Name = "tabPagePlayerTribes";
            this.tabPagePlayerTribes.Padding = new System.Windows.Forms.Padding(3);
            this.tabPagePlayerTribes.Size = new System.Drawing.Size(932, 629);
            this.tabPagePlayerTribes.TabIndex = 7;
            this.tabPagePlayerTribes.Text = "Player";
            this.tabPagePlayerTribes.UseVisualStyleBackColor = true;
            // 
            // tribesControl1
            // 
            this.tribesControl1.Dock = System.Windows.Forms.DockStyle.Fill;
            this.tribesControl1.Location = new System.Drawing.Point(3, 3);
            this.tribesControl1.Name = "tribesControl1";
            this.tribesControl1.Size = new System.Drawing.Size(926, 623);
            this.tribesControl1.TabIndex = 0;
            // 
            // tabPageNotes
            // 
            this.tabPageNotes.Controls.Add(this.notesControl1);
            this.tabPageNotes.Location = new System.Drawing.Point(4, 22);
            this.tabPageNotes.Name = "tabPageNotes";
            this.tabPageNotes.Padding = new System.Windows.Forms.Padding(3);
            this.tabPageNotes.Size = new System.Drawing.Size(932, 629);
            this.tabPageNotes.TabIndex = 10;
            this.tabPageNotes.Text = "Notes";
            this.tabPageNotes.UseVisualStyleBackColor = true;
            // 
            // notesControl1
            // 
            this.notesControl1.Dock = System.Windows.Forms.DockStyle.Fill;
            this.notesControl1.Location = new System.Drawing.Point(3, 3);
            this.notesControl1.Name = "notesControl1";
            this.notesControl1.Size = new System.Drawing.Size(926, 623);
            this.notesControl1.TabIndex = 0;
            // 
            // TabPageOCR
            // 
            this.TabPageOCR.Controls.Add(this.ocrControl1);
            this.TabPageOCR.Location = new System.Drawing.Point(4, 22);
            this.TabPageOCR.Name = "TabPageOCR";
            this.TabPageOCR.Padding = new System.Windows.Forms.Padding(3);
            this.TabPageOCR.Size = new System.Drawing.Size(932, 629);
            this.TabPageOCR.TabIndex = 5;
            this.TabPageOCR.Text = "Experimental OCR";
            this.TabPageOCR.UseVisualStyleBackColor = true;
            // 
            // ocrControl1
            // 
            this.ocrControl1.Dock = System.Windows.Forms.DockStyle.Fill;
            this.ocrControl1.Location = new System.Drawing.Point(3, 3);
            this.ocrControl1.Name = "ocrControl1";
            this.ocrControl1.Size = new System.Drawing.Size(926, 623);
            this.ocrControl1.TabIndex = 2;
            // 
            // btnReadValuesFromArk
            // 
            this.btnReadValuesFromArk.Location = new System.Drawing.Point(212, 3);
            this.btnReadValuesFromArk.Name = "btnReadValuesFromArk";
            this.btnReadValuesFromArk.Size = new System.Drawing.Size(174, 45);
            this.btnReadValuesFromArk.TabIndex = 41;
            this.btnReadValuesFromArk.Text = "Read Values From ARK Window";
            this.btnReadValuesFromArk.UseVisualStyleBackColor = true;
            this.btnReadValuesFromArk.Click += new System.EventHandler(this.btnReadValuesFromArk_Click);
            // 
            // cbEventMultipliers
            // 
            this.cbEventMultipliers.AutoSize = true;
            this.cbEventMultipliers.Location = new System.Drawing.Point(12, 30);
            this.cbEventMultipliers.Name = "cbEventMultipliers";
            this.cbEventMultipliers.Size = new System.Drawing.Size(54, 17);
            this.cbEventMultipliers.TabIndex = 51;
            this.cbEventMultipliers.Text = "Event";
            this.cbEventMultipliers.UseVisualStyleBackColor = true;
            this.cbEventMultipliers.CheckedChanged += new System.EventHandler(this.cbEvolutionEvent_CheckedChanged);
            // 
            // statusStrip1
            // 
            this.statusStrip1.Items.AddRange(new System.Windows.Forms.ToolStripItem[] {
            this.toolStripProgressBar1,
            this.toolStripStatusLabel});
            this.statusStrip1.Location = new System.Drawing.Point(0, 758);
            this.statusStrip1.Name = "statusStrip1";
            this.statusStrip1.Size = new System.Drawing.Size(940, 22);
            this.statusStrip1.TabIndex = 44;
            this.statusStrip1.Text = "statusStrip1";
            // 
            // toolStripProgressBar1
            // 
            this.toolStripProgressBar1.Name = "toolStripProgressBar1";
            this.toolStripProgressBar1.Size = new System.Drawing.Size(100, 16);
            this.toolStripProgressBar1.Visible = false;
            // 
            // toolStripStatusLabel
            // 
            this.toolStripStatusLabel.Name = "toolStripStatusLabel";
            this.toolStripStatusLabel.Size = new System.Drawing.Size(120, 17);
            this.toolStripStatusLabel.Text = "ToolStripStatusLabel1";
            // 
            // toolStrip2
            // 
            this.toolStrip2.GripStyle = System.Windows.Forms.ToolStripGripStyle.Hidden;
            this.toolStrip2.Items.AddRange(new System.Windows.Forms.ToolStripItem[] {
            this.newToolStripButton1,
            this.openToolStripButton1,
            this.saveToolStripButton1,
            this.toolStripSeparator3,
            this.toolStripButtonSettings,
            this.toolStripSeparator4,
            this.toolStripButtonCopy2Tester,
            this.toolStripButtonCopy2Extractor,
            this.toolStripButtonClear,
            this.toolStripButtonExtract,
            this.toolStripButtonAddPlayer,
            this.toolStripButtonAddTribe,
            this.toolStripButtonAddNote,
            this.toolStripButtonRemoveNote,
            this.toolStripButtonDeleteExpiredIncubationTimers,
            this.toolStripSeparator8,
            this.toolStripButtonSaveCreatureValuesTemp,
            this.toolStripCBTempCreatures,
            this.toolStripButtonDeleteTempCreature});
            this.toolStrip2.Location = new System.Drawing.Point(0, 24);
            this.toolStrip2.Name = "toolStrip2";
            this.toolStrip2.Size = new System.Drawing.Size(940, 25);
            this.toolStrip2.TabIndex = 1;
            this.toolStrip2.Text = "toolStrip2";
            // 
            // newToolStripButton1
            // 
            this.newToolStripButton1.DisplayStyle = System.Windows.Forms.ToolStripItemDisplayStyle.Image;
            this.newToolStripButton1.Image = ((System.Drawing.Image)(resources.GetObject("newToolStripButton1.Image")));
            this.newToolStripButton1.ImageTransparentColor = System.Drawing.Color.Magenta;
            this.newToolStripButton1.Name = "newToolStripButton1";
            this.newToolStripButton1.Size = new System.Drawing.Size(23, 22);
            this.newToolStripButton1.Text = "&New";
            this.newToolStripButton1.Click += new System.EventHandler(this.newToolStripButton1_Click);
            // 
            // openToolStripButton1
            // 
            this.openToolStripButton1.DisplayStyle = System.Windows.Forms.ToolStripItemDisplayStyle.Image;
            this.openToolStripButton1.Image = ((System.Drawing.Image)(resources.GetObject("openToolStripButton1.Image")));
            this.openToolStripButton1.ImageTransparentColor = System.Drawing.Color.Magenta;
            this.openToolStripButton1.Name = "openToolStripButton1";
            this.openToolStripButton1.Size = new System.Drawing.Size(23, 22);
            this.openToolStripButton1.Text = "&Open";
            this.openToolStripButton1.Click += new System.EventHandler(this.openToolStripButton1_Click);
            // 
            // saveToolStripButton1
            // 
            this.saveToolStripButton1.DisplayStyle = System.Windows.Forms.ToolStripItemDisplayStyle.Image;
            this.saveToolStripButton1.Image = ((System.Drawing.Image)(resources.GetObject("saveToolStripButton1.Image")));
            this.saveToolStripButton1.ImageTransparentColor = System.Drawing.Color.Magenta;
            this.saveToolStripButton1.Name = "saveToolStripButton1";
            this.saveToolStripButton1.Size = new System.Drawing.Size(23, 22);
            this.saveToolStripButton1.Text = "&Save";
            this.saveToolStripButton1.Click += new System.EventHandler(this.saveToolStripButton1_Click);
            // 
            // toolStripSeparator3
            // 
            this.toolStripSeparator3.Name = "toolStripSeparator3";
            this.toolStripSeparator3.Size = new System.Drawing.Size(6, 25);
            // 
            // toolStripButtonSettings
            // 
            this.toolStripButtonSettings.DisplayStyle = System.Windows.Forms.ToolStripItemDisplayStyle.Image;
            this.toolStripButtonSettings.Image = global::ARKBreedingStats.Properties.Resources.settings;
            this.toolStripButtonSettings.ImageTransparentColor = System.Drawing.Color.Magenta;
            this.toolStripButtonSettings.Name = "toolStripButtonSettings";
            this.toolStripButtonSettings.Size = new System.Drawing.Size(23, 22);
            this.toolStripButtonSettings.Text = "Settings";
            this.toolStripButtonSettings.Click += new System.EventHandler(this.toolStripButtonSettings_Click);
            // 
            // toolStripSeparator4
            // 
            this.toolStripSeparator4.Name = "toolStripSeparator4";
            this.toolStripSeparator4.Size = new System.Drawing.Size(6, 25);
            // 
            // toolStripButtonCopy2Tester
            // 
            this.toolStripButtonCopy2Tester.DisplayStyle = System.Windows.Forms.ToolStripItemDisplayStyle.Text;
            this.toolStripButtonCopy2Tester.Image = ((System.Drawing.Image)(resources.GetObject("toolStripButtonCopy2Tester.Image")));
            this.toolStripButtonCopy2Tester.ImageTransparentColor = System.Drawing.Color.Magenta;
            this.toolStripButtonCopy2Tester.Name = "toolStripButtonCopy2Tester";
            this.toolStripButtonCopy2Tester.Size = new System.Drawing.Size(87, 22);
            this.toolStripButtonCopy2Tester.Text = "Copy to Tester";
            this.toolStripButtonCopy2Tester.Click += new System.EventHandler(this.toolStripButtonCopy2Tester_Click_1);
            // 
            // toolStripButtonCopy2Extractor
            // 
            this.toolStripButtonCopy2Extractor.DisplayStyle = System.Windows.Forms.ToolStripItemDisplayStyle.Text;
            this.toolStripButtonCopy2Extractor.Image = ((System.Drawing.Image)(resources.GetObject("toolStripButtonCopy2Extractor.Image")));
            this.toolStripButtonCopy2Extractor.ImageTransparentColor = System.Drawing.Color.Magenta;
            this.toolStripButtonCopy2Extractor.Name = "toolStripButtonCopy2Extractor";
            this.toolStripButtonCopy2Extractor.Size = new System.Drawing.Size(102, 22);
            this.toolStripButtonCopy2Extractor.Text = "Copy to Extractor";
            this.toolStripButtonCopy2Extractor.ToolTipText = "Copy Stat-Values to Extractor";
            this.toolStripButtonCopy2Extractor.Visible = false;
            this.toolStripButtonCopy2Extractor.Click += new System.EventHandler(this.toolStripButtonCopy2Extractor_Click);
            // 
            // toolStripButtonClear
            // 
            this.toolStripButtonClear.DisplayStyle = System.Windows.Forms.ToolStripItemDisplayStyle.Text;
            this.toolStripButtonClear.Image = ((System.Drawing.Image)(resources.GetObject("toolStripButtonClear.Image")));
            this.toolStripButtonClear.ImageTransparentColor = System.Drawing.Color.Magenta;
            this.toolStripButtonClear.Name = "toolStripButtonClear";
            this.toolStripButtonClear.Size = new System.Drawing.Size(38, 22);
            this.toolStripButtonClear.Text = "Clear";
            this.toolStripButtonClear.Click += new System.EventHandler(this.toolStripButtonClear_Click_1);
            // 
            // toolStripButtonExtract
            // 
            this.toolStripButtonExtract.DisplayStyle = System.Windows.Forms.ToolStripItemDisplayStyle.Text;
            this.toolStripButtonExtract.Image = ((System.Drawing.Image)(resources.GetObject("toolStripButtonExtract.Image")));
            this.toolStripButtonExtract.ImageTransparentColor = System.Drawing.Color.Magenta;
            this.toolStripButtonExtract.Name = "toolStripButtonExtract";
            this.toolStripButtonExtract.Size = new System.Drawing.Size(46, 22);
            this.toolStripButtonExtract.Text = "Extract";
            this.toolStripButtonExtract.ToolTipText = "Extract Level Distribution";
            this.toolStripButtonExtract.Click += new System.EventHandler(this.toolStripButtonExtract_Click);
            // 
            // toolStripButtonAddPlayer
            // 
            this.toolStripButtonAddPlayer.DisplayStyle = System.Windows.Forms.ToolStripItemDisplayStyle.Image;
            this.toolStripButtonAddPlayer.Image = global::ARKBreedingStats.Properties.Resources.newPlayer;
            this.toolStripButtonAddPlayer.ImageTransparentColor = System.Drawing.Color.Magenta;
            this.toolStripButtonAddPlayer.Name = "toolStripButtonAddPlayer";
            this.toolStripButtonAddPlayer.Size = new System.Drawing.Size(23, 22);
            this.toolStripButtonAddPlayer.Text = "Add Player";
            this.toolStripButtonAddPlayer.Visible = false;
            this.toolStripButtonAddPlayer.Click += new System.EventHandler(this.toolStripButtonAddPlayer_Click);
            // 
            // toolStripButtonAddTribe
            // 
            this.toolStripButtonAddTribe.DisplayStyle = System.Windows.Forms.ToolStripItemDisplayStyle.Image;
            this.toolStripButtonAddTribe.Image = global::ARKBreedingStats.Properties.Resources.newTribe;
            this.toolStripButtonAddTribe.ImageTransparentColor = System.Drawing.Color.Magenta;
            this.toolStripButtonAddTribe.Name = "toolStripButtonAddTribe";
            this.toolStripButtonAddTribe.Size = new System.Drawing.Size(23, 22);
            this.toolStripButtonAddTribe.Text = "Add Tribe";
            this.toolStripButtonAddTribe.Visible = false;
            this.toolStripButtonAddTribe.Click += new System.EventHandler(this.toolStripButtonAddTribe_Click);
            // 
            // toolStripButtonAddNote
            // 
            this.toolStripButtonAddNote.DisplayStyle = System.Windows.Forms.ToolStripItemDisplayStyle.Text;
            this.toolStripButtonAddNote.Image = ((System.Drawing.Image)(resources.GetObject("toolStripButtonAddNote.Image")));
            this.toolStripButtonAddNote.ImageTransparentColor = System.Drawing.Color.Magenta;
            this.toolStripButtonAddNote.Name = "toolStripButtonAddNote";
            this.toolStripButtonAddNote.Size = new System.Drawing.Size(62, 22);
            this.toolStripButtonAddNote.Text = "Add Note";
            this.toolStripButtonAddNote.Visible = false;
            this.toolStripButtonAddNote.Click += new System.EventHandler(this.toolStripButtonAddNote_Click);
            // 
            // toolStripButtonRemoveNote
            // 
            this.toolStripButtonRemoveNote.DisplayStyle = System.Windows.Forms.ToolStripItemDisplayStyle.Text;
            this.toolStripButtonRemoveNote.Image = ((System.Drawing.Image)(resources.GetObject("toolStripButtonRemoveNote.Image")));
            this.toolStripButtonRemoveNote.ImageTransparentColor = System.Drawing.Color.Magenta;
            this.toolStripButtonRemoveNote.Name = "toolStripButtonRemoveNote";
            this.toolStripButtonRemoveNote.Size = new System.Drawing.Size(83, 22);
            this.toolStripButtonRemoveNote.Text = "Remove Note";
            this.toolStripButtonRemoveNote.Visible = false;
            this.toolStripButtonRemoveNote.Click += new System.EventHandler(this.toolStripButtonRemoveNote_Click);
            // 
            // toolStripButtonDeleteExpiredIncubationTimers
            // 
            this.toolStripButtonDeleteExpiredIncubationTimers.DisplayStyle = System.Windows.Forms.ToolStripItemDisplayStyle.Text;
            this.toolStripButtonDeleteExpiredIncubationTimers.Image = ((System.Drawing.Image)(resources.GetObject("toolStripButtonDeleteExpiredIncubationTimers.Image")));
            this.toolStripButtonDeleteExpiredIncubationTimers.ImageTransparentColor = System.Drawing.Color.Magenta;
            this.toolStripButtonDeleteExpiredIncubationTimers.Name = "toolStripButtonDeleteExpiredIncubationTimers";
            this.toolStripButtonDeleteExpiredIncubationTimers.Size = new System.Drawing.Size(102, 22);
            this.toolStripButtonDeleteExpiredIncubationTimers.Text = "Delete All Expired";
            this.toolStripButtonDeleteExpiredIncubationTimers.Visible = false;
            this.toolStripButtonDeleteExpiredIncubationTimers.Click += new System.EventHandler(this.toolStripButtonDeleteExpiredIncubationTimers_Click);
            // 
            // toolStripSeparator8
            // 
            this.toolStripSeparator8.Name = "toolStripSeparator8";
            this.toolStripSeparator8.Size = new System.Drawing.Size(6, 25);
            // 
            // toolStripButtonSaveCreatureValuesTemp
            // 
            this.toolStripButtonSaveCreatureValuesTemp.DisplayStyle = System.Windows.Forms.ToolStripItemDisplayStyle.Text;
            this.toolStripButtonSaveCreatureValuesTemp.Image = ((System.Drawing.Image)(resources.GetObject("toolStripButtonSaveCreatureValuesTemp.Image")));
            this.toolStripButtonSaveCreatureValuesTemp.ImageTransparentColor = System.Drawing.Color.Magenta;
            this.toolStripButtonSaveCreatureValuesTemp.Name = "toolStripButtonSaveCreatureValuesTemp";
            this.toolStripButtonSaveCreatureValuesTemp.Size = new System.Drawing.Size(71, 22);
            this.toolStripButtonSaveCreatureValuesTemp.Text = "Save values";
            this.toolStripButtonSaveCreatureValuesTemp.ToolTipText = "Save entered values until extraction-issue is resolved. This creature cannot be u" +
    "sed in other parts of this application until it is properly extracted.";
            this.toolStripButtonSaveCreatureValuesTemp.Visible = false;
            this.toolStripButtonSaveCreatureValuesTemp.Click += new System.EventHandler(this.toolStripButtonSaveCreatureValuesTemp_Click);
            // 
            // toolStripCBTempCreatures
            // 
            this.toolStripCBTempCreatures.DropDownStyle = System.Windows.Forms.ComboBoxStyle.DropDownList;
            this.toolStripCBTempCreatures.Name = "toolStripCBTempCreatures";
            this.toolStripCBTempCreatures.Size = new System.Drawing.Size(121, 25);
            this.toolStripCBTempCreatures.SelectedIndexChanged += new System.EventHandler(this.toolStripCBTempCreatures_SelectedIndexChanged);
            // 
            // toolStripButtonDeleteTempCreature
            // 
            this.toolStripButtonDeleteTempCreature.DisplayStyle = System.Windows.Forms.ToolStripItemDisplayStyle.Text;
            this.toolStripButtonDeleteTempCreature.Image = ((System.Drawing.Image)(resources.GetObject("toolStripButtonDeleteTempCreature.Image")));
            this.toolStripButtonDeleteTempCreature.ImageTransparentColor = System.Drawing.Color.Magenta;
            this.toolStripButtonDeleteTempCreature.Name = "toolStripButtonDeleteTempCreature";
            this.toolStripButtonDeleteTempCreature.Size = new System.Drawing.Size(90, 19);
            this.toolStripButtonDeleteTempCreature.Text = "Delete temp Cr";
            this.toolStripButtonDeleteTempCreature.ToolTipText = "Delete currently selected data of the temporary creature";
            this.toolStripButtonDeleteTempCreature.Visible = false;
            this.toolStripButtonDeleteTempCreature.Click += new System.EventHandler(this.toolStripButtonDeleteTempCreature_Click);
            // 
            // panelToolBar
            // 
            this.panelToolBar.Controls.Add(this.cbGuessSpecies);
            this.panelToolBar.Controls.Add(this.lbLibrarySelectionInfo);
            this.panelToolBar.Controls.Add(this.chkbToggleOverlay);
            this.panelToolBar.Controls.Add(this.labelListening);
            this.panelToolBar.Controls.Add(this.cbEventMultipliers);
            this.panelToolBar.Controls.Add(this.label9);
            this.panelToolBar.Controls.Add(this.btnReadValuesFromArk);
            this.panelToolBar.Controls.Add(this.comboBoxSpeciesGlobal);
            this.panelToolBar.Dock = System.Windows.Forms.DockStyle.Top;
            this.panelToolBar.Location = new System.Drawing.Point(0, 49);
            this.panelToolBar.Name = "panelToolBar";
            this.panelToolBar.Size = new System.Drawing.Size(940, 54);
            this.panelToolBar.TabIndex = 45;
            // 
            // cbGuessSpecies
            // 
            this.cbGuessSpecies.AutoSize = true;
            this.cbGuessSpecies.Location = new System.Drawing.Point(109, 30);
            this.cbGuessSpecies.Name = "cbGuessSpecies";
            this.cbGuessSpecies.Size = new System.Drawing.Size(97, 17);
            this.cbGuessSpecies.TabIndex = 55;
            this.cbGuessSpecies.Text = "Guess Species";
            this.cbGuessSpecies.UseVisualStyleBackColor = true;
            // 
            // lbLibrarySelectionInfo
            // 
            this.lbLibrarySelectionInfo.Location = new System.Drawing.Point(392, 3);
            this.lbLibrarySelectionInfo.Name = "lbLibrarySelectionInfo";
            this.lbLibrarySelectionInfo.Size = new System.Drawing.Size(311, 45);
            this.lbLibrarySelectionInfo.TabIndex = 54;
            // 
            // chkbToggleOverlay
            // 
            this.chkbToggleOverlay.Anchor = ((System.Windows.Forms.AnchorStyles)((System.Windows.Forms.AnchorStyles.Top | System.Windows.Forms.AnchorStyles.Right)));
            this.chkbToggleOverlay.Appearance = System.Windows.Forms.Appearance.Button;
            this.chkbToggleOverlay.AutoSize = true;
            this.chkbToggleOverlay.Location = new System.Drawing.Point(875, 28);
            this.chkbToggleOverlay.Name = "chkbToggleOverlay";
            this.chkbToggleOverlay.Size = new System.Drawing.Size(53, 23);
            this.chkbToggleOverlay.TabIndex = 53;
            this.chkbToggleOverlay.Text = "Overlay";
            this.chkbToggleOverlay.UseVisualStyleBackColor = true;
            this.chkbToggleOverlay.CheckedChanged += new System.EventHandler(this.chkbToggleOverlay_CheckedChanged);
            // 
            // labelListening
            // 
            this.labelListening.Anchor = ((System.Windows.Forms.AnchorStyles)((System.Windows.Forms.AnchorStyles.Top | System.Windows.Forms.AnchorStyles.Right)));
            this.labelListening.AutoSize = true;
            this.labelListening.Font = new System.Drawing.Font("Microsoft Sans Serif", 12F, System.Drawing.FontStyle.Regular, System.Drawing.GraphicsUnit.Point, ((byte)(0)));
            this.labelListening.ForeColor = System.Drawing.SystemColors.GrayText;
            this.labelListening.Location = new System.Drawing.Point(907, 3);
            this.labelListening.Name = "labelListening";
            this.labelListening.Size = new System.Drawing.Size(21, 20);
            this.labelListening.TabIndex = 52;
            this.labelListening.Text = "🎤";
            this.labelListening.TextAlign = System.Drawing.ContentAlignment.TopRight;
            this.labelListening.Click += new System.EventHandler(this.labelListening_Click);
            // 
            // label9
            // 
            this.label9.AutoSize = true;
            this.label9.Location = new System.Drawing.Point(3, 6);
            this.label9.Name = "label9";
            this.label9.Size = new System.Drawing.Size(45, 13);
            this.label9.TabIndex = 2;
            this.label9.Text = "Species";
            // 
            // comboBoxSpeciesGlobal
            // 
            this.comboBoxSpeciesGlobal.AutoCompleteMode = System.Windows.Forms.AutoCompleteMode.Suggest;
            this.comboBoxSpeciesGlobal.AutoCompleteSource = System.Windows.Forms.AutoCompleteSource.ListItems;
            this.comboBoxSpeciesGlobal.FormattingEnabled = true;
            this.comboBoxSpeciesGlobal.Location = new System.Drawing.Point(57, 3);
            this.comboBoxSpeciesGlobal.Name = "comboBoxSpeciesGlobal";
            this.comboBoxSpeciesGlobal.Size = new System.Drawing.Size(149, 21);
            this.comboBoxSpeciesGlobal.TabIndex = 1;
            this.comboBoxSpeciesGlobal.SelectedIndexChanged += new System.EventHandler(this.comboBoxSpeciesGlobal_SelectedIndexChanged);
            // 
            // Form1
            // 
            this.AcceptButton = this.buttonExtract;
            this.AutoScaleDimensions = new System.Drawing.SizeF(6F, 13F);
            this.AutoScaleMode = System.Windows.Forms.AutoScaleMode.Font;
            this.ClientSize = new System.Drawing.Size(940, 780);
            this.Controls.Add(this.tabControlMain);
            this.Controls.Add(this.panelToolBar);
            this.Controls.Add(this.statusStrip1);
            this.Controls.Add(this.toolStrip2);
            this.Controls.Add(this.menuStrip1);
            this.Icon = ((System.Drawing.Icon)(resources.GetObject("$this.Icon")));
            this.MainMenuStrip = this.menuStrip1;
            this.Name = "Form1";
            this.Text = "ARK Smart Breeding";
            this.FormClosing += new System.Windows.Forms.FormClosingEventHandler(this.Form1_FormClosing);
            this.FormClosed += new System.Windows.Forms.FormClosedEventHandler(this.Form1_FormClosed);
            this.Load += new System.EventHandler(this.Form1_Load);
            this.groupBox1.ResumeLayout(false);
            this.groupBox1.PerformLayout();
            ((System.ComponentModel.ISupportInitialize)(this.numericUpDownImprintingBonusTester)).EndInit();
            ((System.ComponentModel.ISupportInitialize)(this.NumericUpDownTestingTE)).EndInit();
            this.groupBoxPossibilities.ResumeLayout(false);
            this.groupBoxDetailsExtractor.ResumeLayout(false);
            this.panelExtrImpr.ResumeLayout(false);
            this.panelExtrImpr.PerformLayout();
            ((System.ComponentModel.ISupportInitialize)(this.numericUpDownImprintingBonusExtractor)).EndInit();
            this.panelExtrTE.ResumeLayout(false);
            this.panelExtrTE.PerformLayout();
            ((System.ComponentModel.ISupportInitialize)(this.numericUpDownUpperTEffBound)).EndInit();
            ((System.ComponentModel.ISupportInitialize)(this.numericUpDownLowerTEffBound)).EndInit();
            this.menuStrip1.ResumeLayout(false);
            this.menuStrip1.PerformLayout();
            ((System.ComponentModel.ISupportInitialize)(this.numericUpDownLevel)).EndInit();
            this.panelSums.ResumeLayout(false);
            this.panelSums.PerformLayout();
            this.panelWildTamedBred.ResumeLayout(false);
            this.panelWildTamedBred.PerformLayout();
            this.tabControlMain.ResumeLayout(false);
            this.tabPageStatTesting.ResumeLayout(false);
            this.groupBox8.ResumeLayout(false);
            ((System.ComponentModel.ISupportInitialize)(this.radarChart1)).EndInit();
            this.panelWildTamedBredTester.ResumeLayout(false);
            this.panelWildTamedBredTester.PerformLayout();
            this.groupBox2.ResumeLayout(false);
            this.groupBox2.PerformLayout();
            this.groupBox5.ResumeLayout(false);
            this.groupBox5.PerformLayout();
            this.tabPageExtractor.ResumeLayout(false);
            this.tabPageExtractor.PerformLayout();
            this.groupBoxRadarChartExtractor.ResumeLayout(false);
            ((System.ComponentModel.ISupportInitialize)(this.radarChartExtractor)).EndInit();
            this.groupBoxTamingInfo.ResumeLayout(false);
            this.gbStats.ResumeLayout(false);
            this.gbStats.PerformLayout();
            this.tabPageLibrary.ResumeLayout(false);
            this.tableLayoutPanelLibrary.ResumeLayout(false);
            this.tabControlLibFilter.ResumeLayout(false);
            this.tabPage1.ResumeLayout(false);
            this.tabPage2.ResumeLayout(false);
            this.tabPage3.ResumeLayout(false);
            this.tableLayoutPanel2.ResumeLayout(false);
            this.tableLayoutPanel2.PerformLayout();
            this.tabPage4.ResumeLayout(false);
            this.tabPage4.PerformLayout();
            this.tabPageLibRadarChart.ResumeLayout(false);
            ((System.ComponentModel.ISupportInitialize)(this.radarChartLibrary)).EndInit();
            this.contextMenuStripLibrary.ResumeLayout(false);
            this.tabPagePedigree.ResumeLayout(false);
            this.tabPageTaming.ResumeLayout(false);
            this.tabPageBreedingPlan.ResumeLayout(false);
            this.tabPageRaising.ResumeLayout(false);
            this.tabPageTimer.ResumeLayout(false);
            this.tabPagePlayerTribes.ResumeLayout(false);
            this.tabPageNotes.ResumeLayout(false);
            this.TabPageOCR.ResumeLayout(false);
            this.statusStrip1.ResumeLayout(false);
            this.statusStrip1.PerformLayout();
            this.toolStrip2.ResumeLayout(false);
            this.toolStrip2.PerformLayout();
            this.panelToolBar.ResumeLayout(false);
            this.panelToolBar.PerformLayout();
            this.ResumeLayout(false);
            this.PerformLayout();

        }

        #endregion
        private System.Windows.Forms.Label lblExtractorWildLevel;
        private System.Windows.Forms.Label lblExtractorDomLevel;
        private System.Windows.Forms.NumericUpDown numericUpDownLowerTEffBound;
        private System.Windows.Forms.GroupBox groupBoxDetailsExtractor;
        private System.Windows.Forms.Label label1;
        private StatIO statIOHealth;
        private System.Windows.Forms.Label labelHBV;
        private StatIO statIOStamina;
        private StatIO statIOOxygen;
        private StatIO statIOFood;
        private StatIO statIOWeight;
        private StatIO statIODamage;
        private StatIO statIOSpeed;
        private StatIO statIOTorpor;
        private System.Windows.Forms.NumericUpDown numericUpDownLevel;
        private System.Windows.Forms.GroupBox groupBoxPossibilities;
        private System.Windows.Forms.Label labelDoc;
        private System.Windows.Forms.Label labelFootnote;
        private System.Windows.Forms.Label label3;
        private System.Windows.Forms.NumericUpDown numericUpDownUpperTEffBound;
        private System.Windows.Forms.Label label4;
        private System.Windows.Forms.CheckBox checkBoxJustTamed;
        private System.Windows.Forms.Label labelTE;
        private System.Windows.Forms.Label labelSum;
        private System.Windows.Forms.Label labelSumWild;
        private System.Windows.Forms.Label labelSumDom;
        private System.Windows.Forms.Panel panelSums;
        private System.Windows.Forms.TabControl tabControlMain;
        private System.Windows.Forms.TabPage tabPageStatTesting;
        private System.Windows.Forms.GroupBox groupBox1;
        private System.Windows.Forms.NumericUpDown NumericUpDownTestingTE;
        private System.Windows.Forms.Label labelTesterTE;
        private StatIO statTestingSpeed;
        private StatIO statTestingDamage;
        private StatIO statTestingWeight;
        private StatIO statTestingFood;
        private StatIO statTestingOxygen;
        private StatIO statTestingStamina;
        private System.Windows.Forms.Label label5;
        private System.Windows.Forms.Label lblTesterWildLevel;
        private System.Windows.Forms.Label lblTesterDomLevel;
        private StatIO statTestingHealth;
        private StatIO statTestingTorpor;
        private System.Windows.Forms.RadioButton radioButtonWild;
        private System.Windows.Forms.RadioButton radioButtonTamed;
        private System.Windows.Forms.Panel panelWildTamedBred;
        private System.Windows.Forms.TabPage tabPageExtractor;
        private System.Windows.Forms.MenuStrip menuStrip1;
        private System.Windows.Forms.ToolStripMenuItem toolStripMenuItem1;
        private System.Windows.Forms.ToolStripMenuItem aboutToolStripMenuItem;
        private System.Windows.Forms.ToolStripMenuItem fileToolStripMenuItem;
        private System.Windows.Forms.ToolStripMenuItem loadToolStripMenuItem;
        private System.Windows.Forms.ToolStripMenuItem saveToolStripMenuItem;
        private System.Windows.Forms.ToolStripMenuItem saveAsToolStripMenuItem;
        private System.Windows.Forms.ToolStripMenuItem checkForUpdatedStatsToolStripMenuItem;
        private System.Windows.Forms.ToolStripMenuItem newToolStripMenuItem;
        private System.Windows.Forms.TabPage tabPageLibrary;
        private System.Windows.Forms.ListView listViewLibrary;
        private System.Windows.Forms.ColumnHeader columnHeaderName;
        private System.Windows.Forms.ColumnHeader columnHeaderSex;
        private System.Windows.Forms.ColumnHeader columnHeaderHP;
        private System.Windows.Forms.ColumnHeader columnHeaderSt;
        private System.Windows.Forms.ColumnHeader columnHeaderOx;
        private System.Windows.Forms.ColumnHeader columnHeaderFo;
        private System.Windows.Forms.ColumnHeader columnHeaderWe;
        private System.Windows.Forms.ColumnHeader columnHeaderDm;
        private System.Windows.Forms.ColumnHeader columnHeaderSp;
        private System.Windows.Forms.ColumnHeader columnHeaderTo;
        private System.Windows.Forms.ColumnHeader columnHeaderOwner;
        private System.Windows.Forms.ToolStripMenuItem loadAndAddToolStripMenuItem;
        private System.Windows.Forms.StatusStrip statusStrip1;
        private System.Windows.Forms.ToolStripProgressBar toolStripProgressBar1;
        private System.Windows.Forms.ToolStripStatusLabel toolStripStatusLabel;
        private CreatureBox creatureBoxListView;
        private System.Windows.Forms.ToolStripMenuItem creatureToolStripMenuItem;
        private System.Windows.Forms.ToolStripMenuItem deleteSelectedToolStripMenuItem;
        private System.Windows.Forms.ColumnHeader columnHeaderTopStatsNr;
        private System.Windows.Forms.Label label10;
        private System.Windows.Forms.ToolStripSeparator toolStripSeparator1;
        private System.Windows.Forms.ToolStripMenuItem quitToolStripMenuItem;
        private System.Windows.Forms.TabPage tabPagePedigree;
        private Pedigree pedigree1;
        private System.Windows.Forms.TableLayoutPanel tableLayoutPanelLibrary;
        private System.Windows.Forms.Label labelTestingInfo;
        private System.Windows.Forms.ColumnHeader columnHeaderGen;
        private System.Windows.Forms.Label labelNotTamedNoteTesting;
        private System.Windows.Forms.CheckBox checkBoxQuickWildCheck;
        private System.Windows.Forms.ToolStripMenuItem onlinehelpToolStripMenuItem;
        private System.Windows.Forms.TabControl tabControlLibFilter;
        private System.Windows.Forms.TabPage tabPage1;
        private System.Windows.Forms.TabPage tabPage2;
        private System.Windows.Forms.ColumnHeader columnHeaderTopness;
        private System.Windows.Forms.TabPage tabPage3;
        private System.Windows.Forms.TableLayoutPanel tableLayoutPanel2;
        private System.Windows.Forms.CheckedListBox checkedListBoxConsiderStatTop;
        private System.Windows.Forms.Button buttonRecalculateTops;
        private System.Windows.Forms.Label label17;
        private System.Windows.Forms.CheckedListBox checkedListBoxOwner;
        private CreatureInfoInput creatureInfoInputExtractor;
        private CreatureInfoInput creatureInfoInputTester;
        private System.Windows.Forms.ToolStripSeparator toolStripSeparator2;
        private System.Windows.Forms.TabPage tabPage4;
        private System.Windows.Forms.CheckBox checkBoxShowDead;
        private System.Windows.Forms.ToolStripMenuItem setStatusToolStripMenuItem;
        private System.Windows.Forms.ToolStripMenuItem aliveToolStripMenuItem;
        private System.Windows.Forms.ToolStripMenuItem deadToolStripMenuItem;
        private System.Windows.Forms.ToolStripMenuItem unavailableToolStripMenuItem;
        private System.Windows.Forms.CheckBox checkBoxShowUnavailableCreatures;
        private System.Windows.Forms.ColumnHeader columnHeaderFound;
        private System.Windows.Forms.ToolStripMenuItem settingsToolStripMenuItem;
        private System.Windows.Forms.TabPage tabPageBreedingPlan;
        private System.Windows.Forms.ToolStripMenuItem multiSetterToolStripMenuItem;
        private System.Windows.Forms.GroupBox groupBox5;
        private System.Windows.Forms.ListBox listBoxSpeciesLib;
        private System.Windows.Forms.Label labelDomLevelSum;
        private System.Windows.Forms.Label labelTesterTotalLevel;
        private System.Windows.Forms.Label labelCurrentTesterCreature;
        private System.Windows.Forms.TabPage TabPageOCR;
        private System.Windows.Forms.ContextMenuStrip contextMenuStripLibrary;
        private System.Windows.Forms.ToolStripMenuItem toolStripMenuItemEdit;
        private System.Windows.Forms.ToolStripMenuItem toolStripMenuItemRemove;
        private System.Windows.Forms.ToolStripMenuItem toolStripMenuItemStatus;
        private System.Windows.Forms.ToolStripMenuItem toolStripMenuItem2;
        private System.Windows.Forms.ToolStripMenuItem toolStripMenuItem3;
        private System.Windows.Forms.ToolStripMenuItem toolStripMenuItem4;
        private System.Windows.Forms.TabPage tabPageTimer;
        private TimerControl timerList1;
        private System.Windows.Forms.ToolStripMenuItem copyValuesToExtractorToolStripMenuItem;
        private System.Windows.Forms.ToolStripMenuItem currentValuesToolStripMenuItem;
        private System.Windows.Forms.ToolStripMenuItem wildValuesToolStripMenuItem;
        private System.Windows.Forms.ListView listViewPossibilities;
        private System.Windows.Forms.ColumnHeader columnHeaderWild;
        private System.Windows.Forms.ColumnHeader columnHeaderDom;
        private System.Windows.Forms.ColumnHeader columnHeaderTE;
        private System.Windows.Forms.ColumnHeader columnHeaderLW;
        private System.Windows.Forms.ToolStrip toolStrip2;
        private System.Windows.Forms.ToolStripButton newToolStripButton1;
        private System.Windows.Forms.ToolStripButton openToolStripButton1;
        private System.Windows.Forms.ToolStripButton saveToolStripButton1;
        private System.Windows.Forms.ToolStripSeparator toolStripSeparator3;
        private System.Windows.Forms.ToolStripButton toolStripButtonCopy2Tester;
        private System.Windows.Forms.ToolStripButton toolStripButtonClear;
        private System.Windows.Forms.ToolStripButton toolStripButtonExtract;
        private System.Windows.Forms.ToolStripButton toolStripButtonCopy2Extractor;
        private System.Windows.Forms.Button buttonExtract;
        private System.Windows.Forms.Button buttonHelp;
        private System.Windows.Forms.GroupBox groupBox2;
        private System.Windows.Forms.GroupBox gbStats;
        private System.Windows.Forms.Label label2;
        private System.Windows.Forms.Label labelErrorHelp;
        private System.Windows.Forms.Button btnReadValuesFromArk;
        private System.Windows.Forms.ToolStripButton toolStripButtonSettings;
        private System.Windows.Forms.ToolStripSeparator toolStripSeparator4;
        private System.Windows.Forms.ToolStripMenuItem editAllSelectedToolStripMenuItem;
        private System.Windows.Forms.ToolStripMenuItem findDuplicatesToolStripMenuItem;
        private System.Windows.Forms.ToolStripMenuItem bestBreedingPartnersToolStripMenuItem;
        private System.Windows.Forms.TabPage tabPagePlayerTribes;
        private TribesControl tribesControl1;
        private System.Windows.Forms.ToolStripButton toolStripButtonAddPlayer;
        private System.Windows.Forms.ToolStripButton toolStripButtonAddTribe;
        private System.Windows.Forms.Label labelImprintingBonus;
        private System.Windows.Forms.NumericUpDown numericUpDownImprintingBonusExtractor;
        private System.Windows.Forms.Label labelImprintingTester;
        private System.Windows.Forms.NumericUpDown numericUpDownImprintingBonusTester;
        private System.Windows.Forms.ToolStripMenuItem exportToClipboardToolStripMenuItem;
        private System.Windows.Forms.ToolStripMenuItem forSpreadsheetToolStripMenuItem;
        private System.Windows.Forms.ToolStripMenuItem forARKChatToolStripMenuItem;
        private System.Windows.Forms.ToolStripMenuItem exportToClipboardToolStripMenuItem1;
        private System.Windows.Forms.ToolStripMenuItem forSpreadsheetToolStripMenuItem1;
        private System.Windows.Forms.ToolStripMenuItem forARKChatToolStripMenuItem1;
        private System.Windows.Forms.ToolStripMenuItem forARKChatcurrentValuesToolStripMenuItem;
        private System.Windows.Forms.ToolStripMenuItem forARKChatcurrentValuesToolStripMenuItem1;
        private System.Windows.Forms.ToolStripSeparator toolStripSeparator5;
        private System.Windows.Forms.ToolStripSeparator toolStripSeparator6;
        private System.Windows.Forms.TabPage tabPageTaming;
        private TamingControl tamingControl1;
        private System.Windows.Forms.Button button2TamingCalc;
        private System.Windows.Forms.Label labelTamingInfo;
        private System.Windows.Forms.GroupBox groupBoxTamingInfo;
        private System.Windows.Forms.ColumnHeader columnHeaderAdded;
        private System.Windows.Forms.CheckBox checkBoxShowNeuteredCreatures;
        private System.Windows.Forms.Label labelImprintingFailInfo;
        private System.Windows.Forms.Label labelImprintedCount;
        private System.Windows.Forms.Label labelImprintingCuddleCountExtractor;
        private System.Windows.Forms.ColumnHeader columnHeaderMutations;
        private System.Windows.Forms.ToolStripMenuItem loadAdditionalValuesToolStripMenuItem;
        private System.Windows.Forms.Label label6;
        private System.Windows.Forms.Label labelSumDomSB;
        private System.Windows.Forms.ToolStripMenuItem plainTextbreedingValuesToolStripMenuItem;
        private System.Windows.Forms.ToolStripMenuItem plainTextcurrentValuesToolStripMenuItem;
        private System.Windows.Forms.ToolStripMenuItem plainTextbreedingValuesToolStripMenuItem1;
        private System.Windows.Forms.ToolStripMenuItem plainTextcurrentValuesToolStripMenuItem1;
        private System.Windows.Forms.RadioButton radioButtonBred;
        private System.Windows.Forms.Panel panelExtrTE;
        private System.Windows.Forms.Panel panelWildTamedBredTester;
        private System.Windows.Forms.RadioButton radioButtonTesterBred;
        private System.Windows.Forms.RadioButton radioButtonTesterTamed;
        private System.Windows.Forms.RadioButton radioButtonTesterWild;
        private System.Windows.Forms.Panel panelExtrImpr;
        private System.Windows.Forms.ToolStripMenuItem copyCreatureToolStripMenuItem;
        private System.Windows.Forms.ToolStripMenuItem pasteCreatureToolStripMenuItem;
        private System.Windows.Forms.ToolStripSeparator toolStripSeparator7;
        private RadarChart radarChart1;
        private System.Windows.Forms.GroupBox groupBox8;
        private uiControls.StatPotentials statPotentials1;
        private System.Windows.Forms.ColumnHeader columnHeaderCooldown;
        private System.Windows.Forms.GroupBox groupBoxRadarChartExtractor;
        private RadarChart radarChartExtractor;
        private System.Windows.Forms.CheckBox cbEventMultipliers;
        private System.Windows.Forms.TabPage tabPageRaising;
        private RaisingControl raisingControl1;
        private System.Windows.Forms.TabPage tabPageNotes;
        private NotesControl notesControl1;
        private System.Windows.Forms.ToolStripButton toolStripButtonAddNote;
        private System.Windows.Forms.ToolStripButton toolStripButtonRemoveNote;
        private System.Windows.Forms.ToolStripMenuItem removeCooldownGrowingToolStripMenuItem;
        private System.Windows.Forms.Panel panelToolBar;
        private System.Windows.Forms.Label label9;
        private System.Windows.Forms.ComboBox comboBoxSpeciesGlobal;
        private BreedingPlan breedingPlan1;
        private System.Windows.Forms.Label labelListening;
        private System.Windows.Forms.CheckBox chkbToggleOverlay;
        private System.Windows.Forms.ToolStripButton toolStripButtonDeleteExpiredIncubationTimers;
        private System.Windows.Forms.CheckBox checkBoxShowMutatedCreatures;
        private System.Windows.Forms.CheckBox checkBoxUseFiltersInTopStatCalculation;
        private ocr.OCRControl ocrControl1;
        private System.Windows.Forms.TabPage tabPageLibRadarChart;
        private RadarChart radarChartLibrary;
        private System.Windows.Forms.ToolStripSeparator toolStripSeparator8;
        private System.Windows.Forms.ToolStripComboBox toolStripCBTempCreatures;
        private System.Windows.Forms.ToolStripButton toolStripButtonSaveCreatureValuesTemp;
        private System.Windows.Forms.ToolStripButton toolStripButtonDeleteTempCreature;
        private System.Windows.Forms.CheckBox cbExactlyImprinting;
        private System.Windows.Forms.Label label7;
        private System.Windows.Forms.ColumnHeader columnHeaderNotes;
        private System.Windows.Forms.ToolStripMenuItem obeliskToolStripMenuItem;
        private System.Windows.Forms.ToolStripMenuItem obeliskToolStripMenuItem1;
        private System.Windows.Forms.CheckBox checkBoxShowObeliskCreatures;
        private System.Windows.Forms.Label lbLibrarySelectionInfo;
        private System.Windows.Forms.ToolStripMenuItem viewToolStripMenuItem;
        private System.Windows.Forms.ToolStripMenuItem deadCreaturesToolStripMenuItem;
        private System.Windows.Forms.ToolStripMenuItem unavailableCreaturesToolStripMenuItem;
        private System.Windows.Forms.ToolStripMenuItem obeliskCreaturesToolStripMenuItem;
        private System.Windows.Forms.ToolStripMenuItem neuteredCreaturesToolStripMenuItem;
        private System.Windows.Forms.ToolStripMenuItem mutatedCreaturesToolStripMenuItem;
        private System.Windows.Forms.ToolStripSeparator toolStripSeparator9;
        private System.Windows.Forms.CheckBox cbGuessSpecies;
        private System.Windows.Forms.CheckBox cbExtractImprintingFromTorpor;
    }
}<|MERGE_RESOLUTION|>--- conflicted
+++ resolved
@@ -1492,11 +1492,7 @@
             // 
             // creatureInfoInputTester
             // 
-<<<<<<< HEAD
-            this.creatureInfoInputTester.Cooldown = new System.DateTime(2017, 7, 4, 18, 59, 0, 811);
-=======
             this.creatureInfoInputTester.Cooldown = new System.DateTime(2018, 1, 30, 22, 32, 57, 197);
->>>>>>> 64547704
             this.creatureInfoInputTester.CreatureName = "";
             this.creatureInfoInputTester.CreatureNote = "";
             this.creatureInfoInputTester.CreatureOwner = "";
@@ -1506,11 +1502,7 @@
             this.creatureInfoInputTester.CreatureTribe = "";
             this.creatureInfoInputTester.domesticatedAt = new System.DateTime(2016, 7, 5, 13, 11, 41, 997);
             this.creatureInfoInputTester.father = null;
-<<<<<<< HEAD
-            this.creatureInfoInputTester.Grown = new System.DateTime(2017, 7, 4, 18, 59, 0, 813);
-=======
             this.creatureInfoInputTester.Grown = new System.DateTime(2018, 1, 30, 22, 32, 57, 198);
->>>>>>> 64547704
             this.creatureInfoInputTester.Location = new System.Drawing.Point(321, 184);
             this.creatureInfoInputTester.mother = null;
             this.creatureInfoInputTester.MutationCounter = 0;
@@ -1834,11 +1826,7 @@
             // 
             // creatureInfoInputExtractor
             // 
-<<<<<<< HEAD
-            this.creatureInfoInputExtractor.Cooldown = new System.DateTime(2017, 7, 4, 18, 59, 0, 865);
-=======
             this.creatureInfoInputExtractor.Cooldown = new System.DateTime(2018, 1, 30, 22, 32, 57, 230);
->>>>>>> 64547704
             this.creatureInfoInputExtractor.CreatureName = "";
             this.creatureInfoInputExtractor.CreatureNote = "";
             this.creatureInfoInputExtractor.CreatureOwner = "";
@@ -1848,11 +1836,7 @@
             this.creatureInfoInputExtractor.CreatureTribe = "";
             this.creatureInfoInputExtractor.domesticatedAt = new System.DateTime(2016, 7, 5, 13, 12, 15, 968);
             this.creatureInfoInputExtractor.father = null;
-<<<<<<< HEAD
-            this.creatureInfoInputExtractor.Grown = new System.DateTime(2017, 7, 4, 18, 59, 0, 866);
-=======
             this.creatureInfoInputExtractor.Grown = new System.DateTime(2018, 1, 30, 22, 32, 57, 231);
->>>>>>> 64547704
             this.creatureInfoInputExtractor.Location = new System.Drawing.Point(321, 184);
             this.creatureInfoInputExtractor.mother = null;
             this.creatureInfoInputExtractor.MutationCounter = 0;
