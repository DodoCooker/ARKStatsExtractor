﻿using System;
using System.Collections.Generic;
using System.ComponentModel;
using System.Data;
using System.Drawing;
using System.Linq;
using System.Text;
using System.Threading.Tasks;
using System.Windows.Forms;
//using XmlSerialization;

namespace ARKBreedingStats
{
    public partial class Form1 : Form
    {
<<<<<<< HEAD
        private List<string> creatureNames = new List<string>();
=======
        private Dictionary<String, Animal> animalCollection;
        private List<string> creatures = new List<string>();
>>>>>>> e830ac83
        private string[] statNames = new string[] { "Health", "Stamina", "Oxygen", "Food", "Weight", "Damage", "Speed", "Torpor" };
        private List<List<double[]>> stats = new List<List<double[]>>();
        private List<int> levelXP = new List<int>();
        private List<StatIO> statIOs = new List<StatIO>();
<<<<<<< HEAD
        private List<List<double[]>> results = new List<List<double[]>>(); // stores the possible results of all stats as array (wildlevel, domlevel, tamingEff)
=======
        private List<StatIO> testingIOs = new List<StatIO>();
        private List<List<double[]>> results = new List<List<double[]>>();
>>>>>>> e830ac83
        private int c = 0; // current creature
        private bool postTamed = false;
        private int activeStat = -1;
        private List<int> statsWithEff = new List<int>();
        private List<int> chosenResults = new List<int>();
        private int[] precisions = new int[] { 1, 1, 1, 1, 1, 3, 3, 1 }; // damage and speed are percentagevalues, need more precision
        private int[] levelDomFromTorporAndTotalRange = new int[] { 0, 0 }, levelWildFromTorporRange = new int[] { 0, 0 }; // 0: min, 1: max
        private bool[] activeStats = new bool[] { true, true, true, true, true, true, true, true };
        private List<Creature> creatures = new List<Creature>();
        private List<CreatureBox> creatureBoxes = new List<CreatureBox>();
        private int localFileVer = 0;

        public Form1()
        {
            InitializeComponent();
        }

        private void Form1_Load(object sender, EventArgs e)
        {
            statIOs.Add(this.statIOHealth);
            statIOs.Add(this.statIOStamina);
            statIOs.Add(this.statIOOxygen);
            statIOs.Add(this.statIOFood);
            statIOs.Add(this.statIOWeight);
            statIOs.Add(this.statIODamage);
            statIOs.Add(this.statIOSpeed);
            statIOs.Add(this.statIOTorpor);
            testingIOs.Add(this.statTestingHealth);
            testingIOs.Add(this.statTestingStamina);
            testingIOs.Add(this.statTestingOxygen);
            testingIOs.Add(this.statTestingFood);
            testingIOs.Add(this.statTestingWeight);
            testingIOs.Add(this.statTestingDamage);
            testingIOs.Add(this.statTestingSpeed);
            testingIOs.Add(this.statTestingTorpor);
            for (int s = 0; s < statNames.Length; s++)
            {
                statIOs[s].Title = statNames[s];
                testingIOs[s].Title = statNames[s];
                if (precisions[s] == 3) { statIOs[s].Percent = true; testingIOs[s].Percent = true; }
            }
            labelSumDomSB.Text = "";
            ToolTip tt = new ToolTip();
            tt.SetToolTip(this.checkBoxOutputRowHeader, "Include Headerrow");
            tt.SetToolTip(this.checkBoxJustTamed, "Check this if there was no server-restart or if you didn't logout since you tamed the creature.\nUncheck this if you know there was a server-restart (many servers restart every night).\nIf it is some days ago (IRL) you tamed the creature you should probably uncheck this checkbox.");
            tt.SetToolTip(checkBoxWildTamedAuto, "For most creatures the tool recognizes if they are wild or tamed.\nFor Giganotosaurus and maybe if you have custom server-settings you have to select manually if the creature is wild or tamed.");
            loadFile(true);
            if (comboBoxCreatures.Items.Count > 0)
            {
                comboBoxCreatures.SelectedIndex = 0;
            }
            else
            {
                MessageBox.Show("Creatures-File could not be loaded.", "Error");
                Close();
            }
            // insert debug values. TODO: remove before release. It's only here to insert some working numbers to extract
            statIOs[0].Input = 265.7;
            statIOs[1].Input = 432;
            statIOs[2].Input = 253.5;
            statIOs[3].Input = 2704.8;
            statIOs[4].Input = 153;
            statIOs[5].Input = 188.6;
            statIOs[6].Input = 160.4;
            statIOs[7].Input = 293.3;
            numericUpDownLevel.Value = 48;
            comboBoxCreatures.SelectedIndex = 33;
        }

        private void clearAll()
        {
            results.Clear();
            statsWithEff.Clear();
            listBoxPossibilities.Items.Clear();
            chosenResults.Clear();
            for (int s = 0; s < 8; s++)
            {
                statIOs[s].Clear();
                chosenResults.Add(0);
                statIOs[s].BarLength = 0;
            }
            this.labelFootnote.Text = "";
            labelFootnote.BackColor = System.Drawing.Color.Transparent;
            this.numericUpDownLevel.BackColor = SystemColors.Window;
            this.numericUpDownLowerTEffBound.BackColor = SystemColors.Window;
            this.numericUpDownUpperTEffBound.BackColor = SystemColors.Window;
            this.checkBoxAlreadyBred.BackColor = System.Drawing.Color.Transparent;
            this.checkBoxJustTamed.BackColor = System.Drawing.Color.Transparent;
            panelSums.BackColor = System.Drawing.Color.Transparent;
            panelWildTamedAuto.BackColor = System.Drawing.Color.Transparent;
            labelTE.BackColor = System.Drawing.Color.Transparent;
            buttonCopyClipboard.Enabled = false;
            buttonAdd2Library.Enabled = false;
            activeStat = -1;
            labelTE.Text = "Extracted: n/a";
            labelSumDom.Text = "";
            labelSumWild.Text = "";
            labelSumWildSB.Text = "";
            for (int i = 0; i < 2; i++)
            {
                levelWildFromTorporRange[i] = 0;
                levelDomFromTorporAndTotalRange[i] = 0;
            }
        }

        private void buttonCalculate_Click(object sender, EventArgs e)
        {
            int activeStatKeeper = activeStat;
            clearAll();
            bool resultsValid = true;
            if (checkBoxWildTamedAuto.Checked)
            {
                // torpor is directly proportional to wild level. Check if creature is wild or tamed (doesn't work with Giganotosaurus because it has no additional bonus on torpor)
                postTamed = (stats[c][7][0] + stats[c][7][0] * stats[c][7][1] * Math.Round((statIOs[7].Input - stats[c][7][0]) / (stats[c][7][0] * stats[c][7][1])) != statIOs[7].Input);
            }
            else
            {
                postTamed = radioButtonTamed.Checked;
            }
            // max level for wild according to torpor (possible bug ingame: torpor is depending on taming efficiency 5/3 - 2 times "too high" for level after taming until server-restart (not only the bonus levels are added, but also the existing levels again)
            double torporLevelTamingMultMax = 1, torporLevelTamingMultMin = 1;
            if (postTamed && this.checkBoxJustTamed.Checked)
            {
                torporLevelTamingMultMax = (200 + (double)this.numericUpDownUpperTEffBound.Value) / (400 + (double)this.numericUpDownUpperTEffBound.Value);
                torporLevelTamingMultMin = (200 + (double)this.numericUpDownLowerTEffBound.Value) / (400 + (double)this.numericUpDownLowerTEffBound.Value);
            }
            levelWildFromTorporRange[0] = (int)Math.Round((statIOs[7].Input - (postTamed ? stats[c][7][3] : 0) - stats[c][7][0]) * torporLevelTamingMultMin / (stats[c][7][0] * stats[c][7][1]), 0);
            levelWildFromTorporRange[1] = (int)Math.Round((statIOs[7].Input - (postTamed ? stats[c][7][3] : 0) - stats[c][7][0]) * torporLevelTamingMultMax / (stats[c][7][0] * stats[c][7][1]), 0);
            int[] levelDomRange = new int[] { 0, 0 };
            // lower/upper Bound of each stat (wild has no upper bound as wild-speed is unknown)
            if (postTamed)
            {
                for (int i = 0; i < 2; i++)
                {
                    levelDomRange[i] = ((int)numericUpDownLevel.Value - levelWildFromTorporRange[1 - i]) - 1; // creatures starts with level 1
                }
            }
            for (int i = 0; i < 2; i++) { levelDomFromTorporAndTotalRange[i] = levelDomRange[i]; }

            for (int s = 0; s < 8; s++)
            {
                results.Add(new List<double[]>());
                if (activeStats[s])
                {
                    statIOs[s].PostTame = postTamed;
                    double inputValue = statIOs[s].Input / (precisions[s] == 3 ? 100 : 1);
                    double tamingEfficiency = -1, tEUpperBound = (double)this.numericUpDownUpperTEffBound.Value / 100, tELowerBound = (double)this.numericUpDownLowerTEffBound.Value / 100;
                    double vWildL = 0; // value with only wild levels
                    if (checkBoxAlreadyBred.Checked)
                    {
                        // bred creatures always have 100% TE
                        tEUpperBound = 1;
                        tELowerBound = 1;
                    }
                    bool withTEff = (postTamed && stats[c][s][4] > 0);
                    if (withTEff) { statsWithEff.Add(s); }
                    double maxLW = 0;
                    if (stats[c][s][0] > 0 && stats[c][s][1] > 0)
                    {
                        maxLW = Math.Round(((inputValue / (postTamed ? 1 + tELowerBound * stats[c][s][4] : 1) - (postTamed ? stats[c][s][3] : 0)) / stats[c][s][0] - 1) / stats[c][s][1]); // floor is too unprecise
                    }
                    if (s != 7 && maxLW > levelWildFromTorporRange[1]) { maxLW = levelWildFromTorporRange[1]; } // torpor level can be too high right after taming (bug ingame?)

                    double maxLD = 0;
                    if (stats[c][s][0] > 0 && stats[c][s][2] > 0 && postTamed)
                    {
                        maxLD = Math.Round((inputValue / ((stats[c][s][0] + stats[c][s][3]) * (1 + tELowerBound * stats[c][s][4])) - 1) / stats[c][s][2]); //floor is sometimes too unprecise
                    }
                    if (maxLD > levelDomRange[1]) { maxLD = levelDomRange[1]; }

                    for (int w = 0; w < maxLW + 1; w++)
                    {
                        vWildL = stats[c][s][0] + stats[c][s][0] * stats[c][s][1] * w + (postTamed ? stats[c][s][3] : 0);
                        for (int d = 0; d < maxLD + 1; d++)
                        {
                            if (withTEff)
                            {
                                // taming bonus is dependant on taming-efficiency
                                // get tamingEfficiency-possibility
                                // rounding errors need to increase error-range
                                tamingEfficiency = Math.Round((inputValue / (1 + stats[c][s][2] * d) - vWildL) / (vWildL * stats[c][s][4]), 3, MidpointRounding.AwayFromZero);
                                if (tamingEfficiency > 1 && tamingEfficiency < 1.005) { tamingEfficiency = 1; }
                                if (tamingEfficiency >= tELowerBound - 0.005)
                                {
                                    if (tamingEfficiency <= tEUpperBound)
                                    {
                                        results[s].Add(new double[] { w, d, tamingEfficiency });
                                    }
                                    else { continue; }
                                }
                                else
                                {
                                    // if tamingEff < lowerBound, break, as in this loop it's getting only smaller
                                    break;
                                }
                            }
                            else if (Math.Abs((vWildL + vWildL * stats[c][s][2] * d - inputValue) * (precisions[s] == 3 ? 100 : 1)) < 0.2)
                            {
                                results[s].Add(new double[] { w, d, tamingEfficiency });
                                break; // no other solution possible
                            }
                        }
                    }
                }
                else
                {
                    results[s].Add(new double[] { 0, 0, -1 });
                }
            }
            int maxLW2 = levelWildFromTorporRange[1];
            int[] lowerBoundExtraWs = new int[] { 0, 0, 0, 0, 0, 0, 0 };
            int[] lowerBoundExtraDs = new int[] { 0, 0, 0, 0, 0, 0, 0 };
            int[] upperBoundExtraDs = new int[] { 0, 0, 0, 0, 0, 0, 0 };
            // substract all uniquely solved stat-levels
            for (int s = 0; s < 7; s++)
            {
                if (results[s].Count == 1)
                {
                    // result is uniquely solved
                    maxLW2 -= (int)results[s][0][0];
                    levelDomRange[0] -= (int)results[s][0][1];
                    levelDomRange[1] -= (int)results[s][0][1];
                    upperBoundExtraDs[s] = (int)results[s][0][1];
                }
                else if (results[s].Count > 1)
                {
                    // get the smallest and larges value
                    int minW = (int)results[s][0][0], minD = (int)results[s][0][1], maxD = (int)results[s][0][1];
                    for (int r = 1; r < results[s].Count; r++)
                    {
                        if (results[s][r][0] < minW) { minW = (int)results[s][r][0]; }
                        if (results[s][r][1] < minD) { minD = (int)results[s][r][1]; }
                        if (results[s][r][1] > maxD) { maxD = (int)results[s][r][1]; }
                    }
                    // save min/max-possible value
                    lowerBoundExtraWs[s] = minW;
                    lowerBoundExtraDs[s] = minD;
                    upperBoundExtraDs[s] = maxD;
                }
            }
            if (maxLW2 < lowerBoundExtraWs.Sum() || levelDomRange[1] < lowerBoundExtraDs.Sum())
            {
                this.numericUpDownLevel.BackColor = Color.LightSalmon;
                if (!checkBoxAlreadyBred.Checked && this.numericUpDownLowerTEffBound.Value > 0)
                {
                    this.numericUpDownLowerTEffBound.BackColor = Color.LightSalmon;
                }
                if (!checkBoxAlreadyBred.Checked && this.numericUpDownUpperTEffBound.Value < 100)
                {
                    this.numericUpDownUpperTEffBound.BackColor = Color.LightSalmon;
                }
                this.checkBoxAlreadyBred.BackColor = Color.LightSalmon;
                this.checkBoxJustTamed.BackColor = Color.LightSalmon;
                panelWildTamedAuto.BackColor = Color.LightSalmon;
                results.Clear();
                resultsValid = false;
            }
            else
            {
                // remove all results that are violate restrictions
                for (int s = 0; s < 7; s++)
                {
                    for (int r = 0; r < results[s].Count; r++)
                    {
                        if (results[s].Count > 1 && (results[s][r][0] > maxLW2 - lowerBoundExtraWs.Sum() + lowerBoundExtraWs[s] || results[s][r][1] > levelDomRange[1] - lowerBoundExtraDs.Sum() + lowerBoundExtraDs[s] || results[s][r][1] < levelDomRange[0] - upperBoundExtraDs.Sum() + upperBoundExtraDs[s]))
                        {
                            results[s].RemoveAt(r--);
                            // if result gets unique due to this, check if remaining result doesn't violate for max level
                            if (results[s].Count == 1)
                            {
                                maxLW2 -= (int)results[s][0][0];
                                levelDomRange[0] -= (int)results[s][0][1];
                                levelDomRange[1] -= (int)results[s][0][1];
                                lowerBoundExtraWs[s] = 0;
                                lowerBoundExtraDs[s] = 0;
                                if (maxLW2 < 0 || levelDomRange[1] < 0)
                                {
                                    this.numericUpDownLevel.BackColor = Color.LightSalmon;
                                    statIOs[s].Status = -2;
                                    statIOs[7].Status = -2;
                                    results[s].Clear();
                                    resultsValid = false;
                                    break;
                                }
                            }
                        }
                    }
                }
                // if more than one parameter is affected by tamingEfficiency filter all numbers that occure only in one
                if (statsWithEff.Count > 1)
                {
                    for (int es = 0; es < statsWithEff.Count; es++)
                    {
                        for (int et = es + 1; et < statsWithEff.Count; et++)
                        {
                            List<int> equalEffs1 = new List<int>();
                            List<int> equalEffs2 = new List<int>();
                            for (int ere = 0; ere < results[statsWithEff[es]].Count; ere++)
                            {
                                for (int erf = 0; erf < results[statsWithEff[et]].Count; erf++)
                                {
                                    // efficiency-calculation can be a bit off due to rounding-ingame, so treat them as equal when diff<0.002
                                    if (Math.Abs(results[statsWithEff[es]][ere][2] - results[statsWithEff[et]][erf][2]) < 0.002)
                                    {
                                        // if entry is not yet in whitelist, add it
                                        if (equalEffs1.IndexOf(ere) == -1) { equalEffs1.Add(ere); }
                                        if (equalEffs2.IndexOf(erf) == -1) { equalEffs2.Add(erf); }
                                    }
                                }
                            }
                            // copy all results that have an efficiency that occurs more than once and replace the others
                            List<double[]> validResults1 = new List<double[]>();
                            for (int ev = 0; ev < equalEffs1.Count; ev++)
                            {
                                validResults1.Add(results[statsWithEff[es]][equalEffs1[ev]]);
                            }
                            // replace long list with (hopefully) shorter list with valid entries
                            results[statsWithEff[es]] = validResults1;
                            List<double[]> validResults2 = new List<double[]>();
                            for (int ev = 0; ev < equalEffs2.Count; ev++)
                            {
                                validResults2.Add(results[statsWithEff[et]][equalEffs2[ev]]);
                            }
                            results[statsWithEff[et]] = validResults2;
                        }
                        if (es >= statsWithEff.Count - 2)
                        {
                            // only one stat left, not enough to compare it
                            break;
                        }
                    }
                }
                for (int s = 0; s < 8; s++)
                {
                    if (results[s].Count > 0)
                    {
                        // display result with most levels in wild, for hp and dm with the most levels in tamed
                        int r = 0;
                        if (s != 0 && s != 5) { r = results[s].Count - 1; }
                        setPossibility(s, r);
                        if (results[s].Count > 1)
                        {
                            statIOs[s].Status = -1;
                        }
                        else { statIOs[s].Status = 1; }
                    }
                    else
                    {
                        statIOs[s].Status = -2;
                        results[s].Clear();
                        resultsValid = false;
                        if (!checkBoxAlreadyBred.Checked && statsWithEff.IndexOf(s) >= 0 && this.numericUpDownLowerTEffBound.Value > 0)
                        {
                            this.numericUpDownLowerTEffBound.BackColor = Color.LightSalmon;
                        }
                        if (!checkBoxAlreadyBred.Checked && statsWithEff.IndexOf(s) >= 0 && this.numericUpDownUpperTEffBound.Value < 100)
                        {
                            this.numericUpDownUpperTEffBound.BackColor = Color.LightSalmon;
                        }
                        this.checkBoxAlreadyBred.BackColor = Color.LightSalmon;
                        this.checkBoxJustTamed.BackColor = Color.LightSalmon;
                    }
                }
            }
            bool speedUnique = false;
            Int32 speedValue = -1;
            if (results.Count == 8 && levelWildFromTorporRange[0] == levelWildFromTorporRange[1])
            {
                speedUnique = true;
                // speed gets remaining wild levels if all other are unique
                int wildSpeedLevel = levelWildFromTorporRange[0];
                for (int s = 0; s < 6; s++)
                {
                    if (results[s].Count != 1)
                    {
                        speedUnique = false;
                        break;
                    }
                    wildSpeedLevel -= (int)results[s][0][0];

                }
                if (speedUnique)
                {
                    speedValue = wildSpeedLevel;
                }
            }
            statIOs[6].LevelWild = speedValue;
            if (resultsValid)
            {
                buttonCopyClipboard.Enabled = true;
                buttonAdd2Library.Enabled = true;
                setActiveStat(activeStatKeeper);
                if (postTamed) { setUniqueTE(); }
                else
                {
                    labelTE.Text = "not yet tamed";
                    labelTE.BackColor = SystemColors.Control;
                }
                showSumOfChosenLevels();
                labelSumWildSB.Text = "≤" + levelWildFromTorporRange[1].ToString();
                labelSumDomSB.Text = (levelDomFromTorporAndTotalRange[0] != levelDomFromTorporAndTotalRange[1] ? levelDomFromTorporAndTotalRange[0].ToString() + "-" : "") + levelDomFromTorporAndTotalRange[1].ToString();
            }
            if (!postTamed)
            {
                labelFootnote.Text = "*Creature is not yet tamed and may get better values then.";
            }
        }

        private void setUniqueTE()
        {
            double eff = uniqueTE();
            if (eff >= 0)
            {
                labelTE.Text = "Extracted: " + Math.Round(100 * eff, 1) + " %";
                labelTE.BackColor = SystemColors.Control;
            }
            else
            {
                labelTE.Text = "TE differs in chosen possibilities";
                labelTE.BackColor = Color.LightSalmon;
            }
        }

        private void statIO_Click(object sender, EventArgs e)
        {
            StatIO se = (StatIO)sender;
            if (se != null)
            {
                setActiveStat(statIOs.IndexOf(se));
            }
        }

        // when clicking on a stat show the possibilites in the listbox
        private void setActiveStat(int stat)
        {
            this.listBoxPossibilities.Items.Clear();
            for (int s = 0; s < 8; s++)
            {
                if (s == stat && statIOs[s].Status == -1)
                {
                    statIOs[s].Selected = true;
                    activeStat = s;
                    setPossibilitiesListbox(s);
                }
                else
                {
                    statIOs[s].Selected = false;
                }
            }
        }

        // fill listbox with possible results of stat
        private void setPossibilitiesListbox(int s)
        {
            if (s < results.Count)
            {
                for (int r = 0; r < results[s].Count; r++)
                {
                    this.listBoxPossibilities.Items.Add(results[s][r][0].ToString() + "\t" + results[s][r][1].ToString() + (results[s][r][2] >= 0 ? "\t" + (results[s][r][2] * 100).ToString() + "%" : ""));
                }
            }
        }

        private bool loadFile(bool loadSettings)
        {
            string path = "";
            if (loadSettings)
            {
                // read settings from file
                path = "settings.txt";

                // check if file exists
                if (System.IO.File.Exists(path))
                {
                    string[] rows;
                    rows = System.IO.File.ReadAllLines(path);
                    string[] values;
                    int s = 0;
                    double value = 0;
                    foreach (string row in rows)
                    {
                        if (row.Length > 1 && row.Substring(0, 2) != "//")
                        {

                            if (row.Substring(0, 1) == "!")
                            {
                                if (!Int32.TryParse(row.Substring(1), out localFileVer))
                                {
<<<<<<< HEAD
                                    localFileVer = 0; // file-version unknown
                                }
                            }
                            else
                            {
                                values = row.Split(',');
                                if (values.Length == 3)
                                {
                                    value = 0;
                                    if (Double.TryParse(values[0], System.Globalization.NumberStyles.Any, System.Globalization.CultureInfo.InvariantCulture, out value))
                                    {
                                        statIOs[s].MultAdd = value;
                                    }
                                    value = 0;
                                    if (Double.TryParse(values[1], System.Globalization.NumberStyles.Any, System.Globalization.CultureInfo.InvariantCulture, out value))
                                    {
                                        statIOs[s].MultAff = value;
                                    }
                                    value = 0;
                                    if (Double.TryParse(values[2], System.Globalization.NumberStyles.Any, System.Globalization.CultureInfo.InvariantCulture, out value))
                                    {
                                        statIOs[s].MultLevel = value;
                                    }
                                    s++;
=======
                                    statIOs[s].MultAdd = value;
                                    testingIOs[s].MultAdd = value;
                                }
                                value = 0;
                                if (Double.TryParse(values[1], System.Globalization.NumberStyles.Any, System.Globalization.CultureInfo.InvariantCulture, out value))
                                {
                                    statIOs[s].MultAff = value;
                                    testingIOs[s].MultAff = value;
                                }
                                value = 0;
                                if (Double.TryParse(values[2], System.Globalization.NumberStyles.Any, System.Globalization.CultureInfo.InvariantCulture, out value))
                                {
                                    statIOs[s].MultLevel = value;
                                    testingIOs[s].MultLevel = value;
>>>>>>> e830ac83
                                }
                            }
                        }
                    }
                }
            }

            // read entities from file
            path = "stats.txt";

            // check if file exists
            if (!System.IO.File.Exists(path))
            {
                MessageBox.Show("Creatures-File '" + path + "' not found.", "Error");
                Close();
            }
            else
            {
                string[] rows;
                rows = System.IO.File.ReadAllLines(path);
                string[] values;
                int c = -1;
                int s = 0;
                comboBoxCreatures.Items.Clear();
                stats.Clear();
                foreach (string row in rows)
                {
                    if (row.Length > 1 && row.Substring(0, 2) != "//")
                    {
                        values = row.Split(',');
                        if (values.Length == 1)
                        {
                            // new creature
                            List<double[]> cs = new List<double[]>();
                            for (s = 0; s < 8; s++)
                            {
                                cs.Add(new double[] { 0, 0, 0, 0, 0 });
                            }
                            s = 0;
                            stats.Add(cs);
<<<<<<< HEAD
                            string creatureName = values[0].Trim();
                            this.comboBoxCreatures.Items.Add(creatureName);
                            creatureNames.Add(creatureName);
=======
                            this.comboBoxCreatures.Items.Add(values[0].Trim());
                            this.cbbStatTestingRace.Items.Add(values[0].Trim());
>>>>>>> e830ac83
                            c++;
                        }
                        else if (values.Length > 1 && values.Length < 6)
                        {
                            for (int v = 0; v < values.Length; v++)
                            {
                                if ((s == 5 || s == 6) && v == 0) { stats[c][s][0] = 1; } // damage and speed are handled as percentage of a hidden base value, this tool uses 100% as base, as seen ingame
                                else
                                {
                                    double value = 0;
                                    if (Double.TryParse(values[v], System.Globalization.NumberStyles.Any, System.Globalization.CultureInfo.InvariantCulture, out value))
                                    {
                                        switch (v)
                                        {
                                            case 2:
                                                value *= statIOs[s].MultLevel; // apply multipliers of settings.txt to values
                                                break;
                                            case 3:
                                                if (value > 0)
                                                {
                                                    value *= statIOs[s].MultAdd;
                                                }
                                                break;
                                            case 4:
                                                value *= statIOs[s].MultAff;
                                                break;
                                        }
                                        stats[c][s][v] = value;
                                    }
                                }
                            }
                            s++;
                        }
                    }
                }
            }
            return true;
        }

        private void comboBoxCreatures_SelectedIndexChanged(object sender, EventArgs e)
        {
            if (comboBoxCreatures.SelectedIndex >= 0)
            {
                c = comboBoxCreatures.SelectedIndex;
                for (int s = 0; s < 8; s++)
                {
                    activeStats[s] = (stats[c][s][0] > 0);
                    statIOs[s].Enabled = activeStats[s];
                }
                clearAll();
            }
        }

        private void listBoxPossibilities_MouseClick(object sender, MouseEventArgs e)
        {
            int index = this.listBoxPossibilities.IndexFromPoint(e.Location);
            if (index != System.Windows.Forms.ListBox.NoMatches && activeStat >= 0)
            {
                setPossibility(activeStat, index);
            }
        }

        private void setPossibility(int s, int i)
        {
            if (s == 7)
            {
                statIOs[s].LevelWild = (Int32)results[s][i][0];
            }
            else
            {
<<<<<<< HEAD
                statIOs[s].LevelWild = results[s][i][0].ToString();
                statIOs[s].BarLength = (int)(results[s][i][0] * 1.5); // 66+ is displayed as 100% (probability for level 33 is <0.01% for wild creatures)
=======
                statIOs[s].LevelWild = (Int32)results[s][i][0];
                statIOs[s].BarLength = (int)results[s][i][0];
>>>>>>> e830ac83
            }
            statIOs[s].LevelDom = (Int32)results[s][i][1];
            statIOs[s].BreedingValue = breedingValue(s, i);
            chosenResults[s] = i;
            setUniqueTE();
            showSumOfChosenLevels();
        }

        private void buttonCopyClipboard_Click(object sender, EventArgs e)
        {
            if (results.Count == 8 && chosenResults.Count == 8)
            {
                List<string> tsv = new List<string>();
                int LevelsWildSpeed = (int)results[7][0][0]; // all wild levels, now subtract all the other levels
                for (int s = 0; s < 6; s++) { LevelsWildSpeed -= (int)results[s][chosenResults[s]][0]; }
                string rowLevel = comboBoxCreatures.SelectedItem.ToString() + "\t\t", rowValues = "";
                // if taming efficiency is unique, display it, too
                string effString = "";
                double eff = uniqueTE();
                if (eff >= 0)
                {
                    effString = "\tTamingEff:\t" + (100 * eff).ToString() + "%";
                }
                // headerrow
                if (radioButtonOutputTable.Checked || checkBoxOutputRowHeader.Checked)
                {
                    if (radioButtonOutputTable.Checked)
                    {
                        tsv.Add(comboBoxCreatures.SelectedItem.ToString() + "\tLevel " + numericUpDownLevel.Value.ToString() + effString);
                        tsv.Add("Stat\tWildLevel\tDomLevel\tBreedingValue");
                    }
                    else { tsv.Add("Species\tName\tSex\tHP-Level\tSt-Level\tOx-Level\tFo-Level\tWe-Level\tDm-Level\tSp-Level\tTo-Level\tHP-Value\tSt-Value\tOx-Value\tFo-Value\tWe-Value\tDm-Value\tSp-Value\tTo-Value"); }
                }
                for (int s = 0; s < 8; s++)
                {
                    if (chosenResults[s] < results[s].Count)
                    {
                        string breedingV = "";
                        if (activeStats[s])
                        {
                            if (precisions[s] == 3)
                            {
                                breedingV = (100 * breedingValue(s, chosenResults[s])).ToString() + "%";
                            }
                            else
                            {
                                breedingV = breedingValue(s, chosenResults[s]).ToString();
                            }
                        }
                        if (radioButtonOutputTable.Checked)
                        {
                            tsv.Add(statNames[s] + "\t" + (activeStats[s] ? (s == 6 ? LevelsWildSpeed : results[s][chosenResults[s]][0]).ToString() : "") + "\t" + (activeStats[s] ? results[s][chosenResults[s]][1].ToString() : "") + "\t" + breedingV);
                        }
                        else
                        {
                            rowLevel += "\t" + (activeStats[s] ? (s == 6 ? LevelsWildSpeed : results[s][chosenResults[s]][0]).ToString() : "");
                            rowValues += "\t" + breedingV;
                        }
                    }
                    else { return; }
                }
                if (radioButtonOutputRow.Checked) { tsv.Add(rowLevel + rowValues); }
                Clipboard.SetText(string.Join("\n", tsv));
            }
        }

        private double uniqueTE()
        {
            if (statsWithEff.Count > 0 && results[statsWithEff[0]].Count > chosenResults[statsWithEff[0]])
            {
                double eff = results[statsWithEff[0]][chosenResults[statsWithEff[0]]][2];
                for (int st = 1; st < statsWithEff.Count; st++)
                {
                    // efficiency-calculation can be a bit off due to ingame-rounding
                    if (results[statsWithEff[st]].Count <= chosenResults[statsWithEff[st]] || Math.Abs(results[statsWithEff[st]][chosenResults[statsWithEff[st]]][2] - eff) > 0.002)
                    {
                        return -1;
                    }
                }
                return eff;
            }
            return -1;
        }

        private double breedingValue(int s, int r)
        {
            if (s >= 0 && s < 8)
            {
                if (r >= 0 && r < results[s].Count)
                {
                    return calculateValue(c, s, (int)results[s][r][0], 0, true, results[s][r][2]);
                }
            }
            return -1;
        }

        private double calculateValue(int creature, int stat, int levelWild, int levelDom, bool dom, double tamingEff)
        {
            double add = 0, domMult = 1;
            if (dom)
            {
                add = stats[c][stat][3];
                domMult = (tamingEff >= 0 ? (1 + stats[creature][stat][4]) : 1) * (1 + levelDom * stats[creature][stat][2]);
            }
            return Math.Round((stats[creature][stat][0] * (1 + stats[creature][stat][1] * levelWild) + add) * domMult, precisions[stat], MidpointRounding.AwayFromZero);
        }

        private void linkLabel1_LinkClicked(object sender, LinkLabelLinkClickedEventArgs e)
        {
            System.Diagnostics.Process.Start("https://github.com/cadon/ARKStatsExtractor");
        }

        private void numericUpDown_Enter(object sender, EventArgs e)
        {
            NumericUpDown n = (NumericUpDown)sender;
            if (n != null)
            {
                n.Select(0, n.Text.Length);
            }
        }

        private void radioButtonOutputRow_CheckedChanged(object sender, EventArgs e)
        {
            this.checkBoxOutputRowHeader.Enabled = radioButtonOutputRow.Checked;
        }

        private void checkBoxAlreadyBred_CheckedChanged(object sender, EventArgs e)
        {
            groupBoxTE.Enabled = !checkBoxAlreadyBred.Checked;
            checkBoxJustTamed.Checked = checkBoxJustTamed.Checked && !checkBoxAlreadyBred.Checked;
            panelWildTamedAuto.Enabled = !checkBoxAlreadyBred.Checked;
        }

        private void checkBoxJustTamed_CheckedChanged(object sender, EventArgs e)
        {
            checkBoxAlreadyBred.Checked = checkBoxAlreadyBred.Checked && !checkBoxJustTamed.Checked;
        }

        private void buttonClear_Click(object sender, EventArgs e)
        {
            clearAll();
            numericUpDownLevel.Value = 1;
        }

        private void checkBoxSettings_CheckedChanged(object sender, EventArgs e)
        {
            this.SuspendLayout();
            bool t = checkBoxSettings.Checked;
            for (int s = 0; s < 8; s++)
            {
                statIOs[s].Settings = t;
            }
            checkBoxSettings.Text = (t ? "OK" : "Settings");
            if (!t)
            {
                // save settings to file
                string path = "settings.txt";
                string[] content = new string[9];
                content[0] = "// csv of multiplicators: MultAdd,MultAffinity,MultLevel. Order of stats (one per row): Health, Stamina, Oxygen, Food, Weight, Damage, Speed, Torpor";
                for (int s = 0; s < 8; s++)
                {
                    content[s + 1] = statIOs[s].MultAdd.ToString(System.Globalization.CultureInfo.InvariantCulture) + "," + statIOs[s].MultAff.ToString(System.Globalization.CultureInfo.InvariantCulture) + "," + statIOs[s].MultLevel.ToString(System.Globalization.CultureInfo.InvariantCulture);
                }

                System.IO.File.WriteAllLines(path, content);

                // update stats according to settings
                loadFile(false);
            }
            this.ResumeLayout();
        }

        private void checkBoxWildTamedAuto_CheckedChanged(object sender, EventArgs e)
        {
            radioButtonTamed.Enabled = !checkBoxWildTamedAuto.Checked;
            radioButtonWild.Enabled = !checkBoxWildTamedAuto.Checked;
        }

        private void checkForUpdatedStatsToolStripMenuItem_Click(object sender, EventArgs e)
        {
        }

        private void loadUpdatedStats()
        {
            if (MessageBox.Show("Do you want to check for a new version of the stats-file?\nYour current stat-file will be overwritten, consider creating a backup if you changed it manually.", "Update stat-file?", MessageBoxButtons.YesNo, MessageBoxIcon.Question) == DialogResult.Yes)
            {
                try
                {
                    string remoteUri = "https://raw.githubusercontent.com/cadon/ARKStatsExtractor/master/ARKBreedingStats/";
                    string fileName = "stats.txt";
                    // Create a new WebClient instance.
                    System.Net.WebClient myWebClient = new System.Net.WebClient();
                    // Download the Web resource and save it into the current filesystem folder.
                    myWebClient.DownloadFile(remoteUri + fileName, fileName);
                    // load new settings
                    loadFile(false);
                    MessageBox.Show("Download and update successful");
                }
                catch
                {
                    MessageBox.Show("Error while trying to check or download new stats", "Error", MessageBoxButtons.OK, MessageBoxIcon.Error);
                }
            }
        }

        private void buttonAdd2Library_Click(object sender, EventArgs e)
        {
            if (true)
            {
                Creature creature = new Creature(creatureNames[c], "Bob", 0, getCurrentWildLevels(), getCurrentDomLevels(), uniqueTE(), getCurrentBreedingValues(), getCurrentDomValues());
                CreatureBox cb = new CreatureBox(creature);
                flowLayoutPanelCreatures.Controls.Add(cb);
                creatureBoxes.Add(cb); // TODO: needed?
                tabControl1.SelectedIndex = 1;
            }
        }

        private int[] getCurrentWildLevels()
        {
            int[] levelsWild = new int[8];
            for (int s = 0; s < 8; s++) { levelsWild[s] = (int)results[s][chosenResults[s]][0]; }
            int LevelsWildSpeed = (int)results[7][0][0]; // all wild levels, now subtract all the other levels to get speedLevel
            for (int s = 0; s < 6; s++) { LevelsWildSpeed -= (int)results[s][chosenResults[s]][0]; }
            levelsWild[6] = LevelsWildSpeed;
            return levelsWild;
        }
        private int[] getCurrentDomLevels()
        {
            int[] levelsDom = new int[8];
            for (int s = 0; s < 8; s++) { levelsDom[s] = (int)results[s][chosenResults[s]][1]; }
            return levelsDom;
        }
        private double[] getCurrentBreedingValues()
        {
            double[] valuesBreeding = new double[8];
            for (int s = 0; s < 8; s++) { valuesBreeding[s] = calculateValue(c, s, (int)results[s][chosenResults[s]][0], 0, true, results[s][chosenResults[s]][2]); }
            return valuesBreeding;
        }
        private double[] getCurrentDomValues()
        {
            double[] valuesBreeding = new double[8];
            for (int s = 0; s < 8; s++) { valuesBreeding[s] = calculateValue(c, s, (int)results[s][chosenResults[s]][0], (int)results[s][chosenResults[s]][1], true, results[s][chosenResults[s]][2]); }
            return valuesBreeding;
        }

        private void aboutToolStripMenuItem_Click(object sender, EventArgs e)
        {
            AboutBox1 aboutBox = new AboutBox1();
            aboutBox.Show();
        }

        private void loadToolStripMenuItem_Click(object sender, EventArgs e)
        {

        }

        private void saveToolStripMenuItem_Click(object sender, EventArgs e)
        {

        }

        private void saveAsToolStripMenuItem_Click(object sender, EventArgs e)
        {

        }

        private void checkForUpdatedStatsToolStripMenuItem_Click_1(object sender, EventArgs e)
        {
            if (MessageBox.Show("Do you want to check for a new version of the stats.txt- and settings.txt-file?\nYour current files will be backuped.\n\nIf your stats are outdated and no new version is available, we probably don't have the new ones either.", "Update stat-files?", MessageBoxButtons.YesNo, MessageBoxIcon.Question) == DialogResult.Yes)
            {
                try
                {
                    string remoteUri = "https://github.com/cadon/ARKStatsExtractor/raw/master/ARKBreedingStats/";
                    // Create a new WebClient instance.
                    System.Net.WebClient myWebClient = new System.Net.WebClient();
                    string remoteVerS = myWebClient.DownloadString(remoteUri + "ver.txt");
                    int remoteFileVer = 0;
                    if (Int32.TryParse(remoteVerS, out remoteFileVer) && localFileVer < remoteFileVer)
                    {
                        string fileName = "stats.txt";
                        // backup the current version (to safe user added custom commands)
                        System.IO.File.Copy(fileName, fileName + "_backup_" + DateTime.Now.ToString("yyyyMMdd_HHmmss") + ".txt");
                        // Download the Web resource and save it into the current filesystem folder.
                        myWebClient.DownloadFile(remoteUri + fileName, fileName);
                        fileName = "settings.txt";
                        // backup the current version (to safe user added custom commands)
                        System.IO.File.Copy(fileName, fileName + "_backup_" + DateTime.Now.ToString("yyyyMMdd_HHmmss") + ".txt");
                        // Download the Web resource and save it into the current filesystem folder.
                        myWebClient.DownloadFile(remoteUri + fileName, fileName);
                        // load new settings
                        if (loadFile(true))
                        {
                            MessageBox.Show("Download and update of entries successful", "Success", MessageBoxButtons.OK, MessageBoxIcon.Information);
                        }
                    }
                    else
                    {
                        MessageBox.Show("You already have the newest version of the entities.txt.\n\nIf you want to add custom commands, you can easily modify the file yourself.", "No new Version", MessageBoxButtons.OK, MessageBoxIcon.Information);
                    }
                }
                catch (Exception ex)
                {
                    MessageBox.Show("Error while trying to check or download:\n\n" + ex.Message, "Error", MessageBoxButtons.OK, MessageBoxIcon.Error);
                }
            }
        }

        private void showSumOfChosenLevels()
        {
            int sumW = 0, sumD = 0;
            bool valid = true, inbound = true;
            for (int s = 0; s < 7; s++)
            {
                if (results[s].Count > chosenResults[s])
                {
                    sumW += (int)results[s][chosenResults[s]][0];
                    sumD += (int)results[s][chosenResults[s]][1];
                }
                else
                {
                    valid = false;
                    break;
                }
            }
            if (valid)
            {
                int speedLvl = 0;
                speedLvl = statIOs[6].LevelWild;
//                int.TryParse(statIOs[6].LevelWild, out speedLvl);
                labelSumWild.Text = (sumW + speedLvl).ToString();
                labelSumDom.Text = sumD.ToString();
                if (sumW <= levelWildFromTorporRange[1]) { labelSumWild.ForeColor = SystemColors.ControlText; }
                else
                {
                    labelSumWild.ForeColor = Color.Red;
                    inbound = false;
                }
                if (sumD <= levelDomFromTorporAndTotalRange[1] && sumD >= levelDomFromTorporAndTotalRange[0]) { labelSumDom.ForeColor = SystemColors.ControlText; }
                else
                {
                    labelSumDom.ForeColor = Color.Red;
                    inbound = false;
                }
            }
            else
            {
                labelSumWild.Text = "n/a";
                labelSumDom.Text = "n/a";
            }
            if (inbound)
            {
                panelSums.BackColor = SystemColors.Control;
            }
            else
            {
                panelSums.BackColor = Color.FromArgb(255, 200, 200);
            }

        }

        private void btnStatTestingCompute_Click(object sender, EventArgs e)
        {
            int a = 0;
            c = cbbStatTestingRace.SelectedIndex;
            foreach ( StatIO io in testingIOs )
            {
                io.computeStatValueFromLevelsWithTamingEfficiency( stats[c][a], (double)statTestingTamingEfficiency.Value);
                a++;
            }
        }
    }
}<|MERGE_RESOLUTION|>--- conflicted
+++ resolved
@@ -7,28 +7,19 @@
 using System.Text;
 using System.Threading.Tasks;
 using System.Windows.Forms;
-//using XmlSerialization;
 
 namespace ARKBreedingStats
 {
     public partial class Form1 : Form
     {
-<<<<<<< HEAD
+        private Dictionary<String, Animal> animalCollection;
         private List<string> creatureNames = new List<string>();
-=======
-        private Dictionary<String, Animal> animalCollection;
-        private List<string> creatures = new List<string>();
->>>>>>> e830ac83
         private string[] statNames = new string[] { "Health", "Stamina", "Oxygen", "Food", "Weight", "Damage", "Speed", "Torpor" };
         private List<List<double[]>> stats = new List<List<double[]>>();
         private List<int> levelXP = new List<int>();
         private List<StatIO> statIOs = new List<StatIO>();
-<<<<<<< HEAD
+        private List<StatIO> testingIOs = new List<StatIO>();
         private List<List<double[]>> results = new List<List<double[]>>(); // stores the possible results of all stats as array (wildlevel, domlevel, tamingEff)
-=======
-        private List<StatIO> testingIOs = new List<StatIO>();
-        private List<List<double[]>> results = new List<List<double[]>>();
->>>>>>> e830ac83
         private int c = 0; // current creature
         private bool postTamed = false;
         private int activeStat = -1;
@@ -79,6 +70,10 @@
             if (comboBoxCreatures.Items.Count > 0)
             {
                 comboBoxCreatures.SelectedIndex = 0;
+            }
+            if (cbbStatTestingRace.Items.Count > 0)
+            {
+                cbbStatTestingRace.SelectedIndex = 0;
             }
             else
             {
@@ -163,7 +158,7 @@
             {
                 for (int i = 0; i < 2; i++)
                 {
-                    levelDomRange[i] = ((int)numericUpDownLevel.Value - levelWildFromTorporRange[1 - i]) - 1; // creatures starts with level 1
+                    levelDomRange[i] = (int)numericUpDownLevel.Value - levelWildFromTorporRange[1 - i] - 1; // creatures starts with level 1
                 }
             }
             for (int i = 0; i < 2; i++) { levelDomFromTorporAndTotalRange[i] = levelDomRange[i]; }
@@ -517,7 +512,6 @@
                             {
                                 if (!Int32.TryParse(row.Substring(1), out localFileVer))
                                 {
-<<<<<<< HEAD
                                     localFileVer = 0; // file-version unknown
                                 }
                             }
@@ -530,34 +524,21 @@
                                     if (Double.TryParse(values[0], System.Globalization.NumberStyles.Any, System.Globalization.CultureInfo.InvariantCulture, out value))
                                     {
                                         statIOs[s].MultAdd = value;
+                                        testingIOs[s].MultAdd = value;
                                     }
                                     value = 0;
                                     if (Double.TryParse(values[1], System.Globalization.NumberStyles.Any, System.Globalization.CultureInfo.InvariantCulture, out value))
                                     {
                                         statIOs[s].MultAff = value;
+                                        testingIOs[s].MultAff = value;
                                     }
                                     value = 0;
                                     if (Double.TryParse(values[2], System.Globalization.NumberStyles.Any, System.Globalization.CultureInfo.InvariantCulture, out value))
                                     {
                                         statIOs[s].MultLevel = value;
+                                        testingIOs[s].MultLevel = value;
                                     }
                                     s++;
-=======
-                                    statIOs[s].MultAdd = value;
-                                    testingIOs[s].MultAdd = value;
-                                }
-                                value = 0;
-                                if (Double.TryParse(values[1], System.Globalization.NumberStyles.Any, System.Globalization.CultureInfo.InvariantCulture, out value))
-                                {
-                                    statIOs[s].MultAff = value;
-                                    testingIOs[s].MultAff = value;
-                                }
-                                value = 0;
-                                if (Double.TryParse(values[2], System.Globalization.NumberStyles.Any, System.Globalization.CultureInfo.InvariantCulture, out value))
-                                {
-                                    statIOs[s].MultLevel = value;
-                                    testingIOs[s].MultLevel = value;
->>>>>>> e830ac83
                                 }
                             }
                         }
@@ -598,14 +579,10 @@
                             }
                             s = 0;
                             stats.Add(cs);
-<<<<<<< HEAD
                             string creatureName = values[0].Trim();
                             this.comboBoxCreatures.Items.Add(creatureName);
                             creatureNames.Add(creatureName);
-=======
-                            this.comboBoxCreatures.Items.Add(values[0].Trim());
-                            this.cbbStatTestingRace.Items.Add(values[0].Trim());
->>>>>>> e830ac83
+                            this.cbbStatTestingRace.Items.Add(creatureName);
                             c++;
                         }
                         else if (values.Length > 1 && values.Length < 6)
@@ -624,7 +601,7 @@
                                                 value *= statIOs[s].MultLevel; // apply multipliers of settings.txt to values
                                                 break;
                                             case 3:
-                                                if (value > 0)
+                                                if (value > 0) // don't apply if MultAdd is negative (currently the only case is the Giganotosaurus, which does not get the subtraction multiplied)
                                                 {
                                                     value *= statIOs[s].MultAdd;
                                                 }
@@ -676,13 +653,8 @@
             }
             else
             {
-<<<<<<< HEAD
-                statIOs[s].LevelWild = results[s][i][0].ToString();
+                statIOs[s].LevelWild = (Int32)results[s][i][0];
                 statIOs[s].BarLength = (int)(results[s][i][0] * 1.5); // 66+ is displayed as 100% (probability for level 33 is <0.01% for wild creatures)
-=======
-                statIOs[s].LevelWild = (Int32)results[s][i][0];
-                statIOs[s].BarLength = (int)results[s][i][0];
->>>>>>> e830ac83
             }
             statIOs[s].LevelDom = (Int32)results[s][i][1];
             statIOs[s].BreedingValue = breedingValue(s, i);
@@ -1009,9 +981,7 @@
             }
             if (valid)
             {
-                int speedLvl = 0;
-                speedLvl = statIOs[6].LevelWild;
-//                int.TryParse(statIOs[6].LevelWild, out speedLvl);
+                int speedLvl = statIOs[6].LevelWild;
                 labelSumWild.Text = (sumW + speedLvl).ToString();
                 labelSumDom.Text = sumD.ToString();
                 if (sumW <= levelWildFromTorporRange[1]) { labelSumWild.ForeColor = SystemColors.ControlText; }
@@ -1043,13 +1013,18 @@
 
         }
 
+        private void btnPerfectKibbleTame_Click(object sender, EventArgs e)
+        {
+
+        }
+
         private void btnStatTestingCompute_Click(object sender, EventArgs e)
         {
             int a = 0;
             c = cbbStatTestingRace.SelectedIndex;
-            foreach ( StatIO io in testingIOs )
-            {
-                io.computeStatValueFromLevelsWithTamingEfficiency( stats[c][a], (double)statTestingTamingEfficiency.Value);
+            foreach (StatIO io in testingIOs)
+            {
+                io.computeStatValueFromLevelsWithTamingEfficiency(stats[c][a], (double)statTestingTamingEfficiency.Value);
                 a++;
             }
         }
