--- conflicted
+++ resolved
@@ -1146,12 +1146,9 @@
                 flowLayoutPanelCreatures.Controls.Add(cb);
                 creatureBoxes.Add(cb);
             }
-<<<<<<< HEAD
             flowLayoutPanelCreatures.ResumeLayout();
-=======
 
             DetermineParentsToBreed();
->>>>>>> 309098e9
         }
 
         private void btnStatTestingCompute_Click(object sender, EventArgs e)
@@ -1159,11 +1156,11 @@
             int a = 0;
             int thisCreature = cbbStatTestingRace.SelectedIndex;
 
-            for ( int i = 0; i < Enum.GetNames(typeof(StatName)).Count(); i++ )
+            for (int i = 0; i < Enum.GetNames(typeof(StatName)).Count(); i++)
             {
                 StatIO io = testingIOs[i];
                 //io.computeStatValueFromLevelsWithTamingEfficiency(stats[thisCreature][i], (double)statTestingTamingEfficiency.Value);
-                io.Input = Math.Pow(10, precisions[i]-1) * calculateValue(thisCreature, i, io.LevelWild, io.LevelDom, true, (double)statTestingTamingEfficiency.Value);
+                io.Input = Math.Pow(10, precisions[i] - 1) * calculateValue(thisCreature, i, io.LevelWild, io.LevelDom, true, (double)statTestingTamingEfficiency.Value);
             }
         }
 
@@ -1191,14 +1188,14 @@
             Int32[] bestStat = new Int32[Enum.GetNames(typeof(StatName)).Count()];
             List<Creature>[] bestCreatures = new List<Creature>[Enum.GetNames(typeof(StatName)).Count()];
 
-            foreach( Creature c in creatureCollection.creatures )
+            foreach (Creature c in creatureCollection.creatures)
             {
                 if (c.species != comboBoxCreaturesLib.Text) // temporary filter
                     continue;
 
                 for (int s = 0; s < Enum.GetNames(typeof(StatName)).Count(); s++)
                 {
-                    if (c.levelsWild[s] == bestStat[s] && c.levelsWild[s] > 0 )
+                    if (c.levelsWild[s] == bestStat[s] && c.levelsWild[s] > 0)
                     {
                         bestCreatures[s].Add(c);
                     }
@@ -1218,10 +1215,10 @@
                 if (bestCreatures[s] == null || bestCreatures[s].Count == 0)
                     return; // no creatures?
 
-                if ( bestCreatures[s].Count == 1 )
+                if (bestCreatures[s].Count == 1)
                     continue;
 
-                for (int c = 0; c < bestCreatures[s].Count; c++ )
+                for (int c = 0; c < bestCreatures[s].Count; c++)
                 {
                     if (bestCreatures[s][c].gender != Gender.Male)
                         continue;
@@ -1229,16 +1226,16 @@
                     Creature currentCreature = bestCreatures[s][c];
                     // check how many best stat the male has
                     int maxval = 0;
-                    for( int cs = 0; cs < Enum.GetNames(typeof(StatName)).Count(); cs++ )
+                    for (int cs = 0; cs < Enum.GetNames(typeof(StatName)).Count(); cs++)
                     {
                         if (currentCreature.levelsWild[cs] == bestStat[cs])
                             maxval++;
                     }
 
-                    if ( maxval > 1 )
+                    if (maxval > 1)
                     {
                         // check now if the other males have only 1.
-                        for ( int oc = 0; oc < bestCreatures[s].Count; oc++ )
+                        for (int oc = 0; oc < bestCreatures[s].Count; oc++)
                         {
                             if (bestCreatures[s][oc].gender != Gender.Male)
                                 continue;
@@ -1249,7 +1246,7 @@
                             Creature otherMale = bestCreatures[s][oc];
 
                             int othermaxval = 0;
-                            for( int ocs = 0; ocs < Enum.GetNames(typeof(StatName)).Count(); ocs++ )
+                            for (int ocs = 0; ocs < Enum.GetNames(typeof(StatName)).Count(); ocs++)
                             {
                                 if (otherMale.levelsWild[ocs] == bestStat[ocs])
                                     othermaxval++;
@@ -1265,11 +1262,11 @@
             }
 
             // now we have a list of all candidates for breeding. Iterate on stats. 
-            for (int s = 0; s < Enum.GetNames(typeof(StatName)).Count()-1; s++)
-            {
-                for (int c = 0; c < bestCreatures[s].Count; c++ )
-                {
-                    Console.WriteLine(bestCreatures[s][c].gender + " " + bestCreatures[s][c].name + " for " + (StatName)s + " value of " + bestCreatures[s][c].levelsWild[s] + " (" + bestCreatures[s][c].valuesBreeding[s] +")" );
+            for (int s = 0; s < Enum.GetNames(typeof(StatName)).Count() - 1; s++)
+            {
+                for (int c = 0; c < bestCreatures[s].Count; c++)
+                {
+                    Console.WriteLine(bestCreatures[s][c].gender + " " + bestCreatures[s][c].name + " for " + (StatName)s + " value of " + bestCreatures[s][c].levelsWild[s] + " (" + bestCreatures[s][c].valuesBreeding[s] + ")");
                 }
             }
 
