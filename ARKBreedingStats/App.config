--- conflicted
+++ resolved
@@ -76,13 +76,11 @@
             <setting name="ocrFile" serializeAs="String">
                 <value>json/ocr.json</value>
             </setting>
-<<<<<<< HEAD
             <setting name="waitBeforeScreenCapture" serializeAs="String">
                 <value>500</value>
-=======
+            </setting>
             <setting name="sequentialUniqueNamePattern" serializeAs="String">
                 <value>{species} {sex_short}{n}</value>
->>>>>>> 1a718d97
             </setting>
         </ARKBreedingStats.Properties.Settings>
     </userSettings>
