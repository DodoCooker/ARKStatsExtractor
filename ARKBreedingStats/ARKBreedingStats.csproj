--- conflicted
+++ resolved
@@ -409,14 +409,13 @@
     <None Include="json\classicFlyers.json">
       <CopyToOutputDirectory>PreserveNewest</CopyToOutputDirectory>
     </None>
-<<<<<<< HEAD
+    <None Include="json\gaiamod.json">
+      <CopyToOutputDirectory>PreserveNewest</CopyToOutputDirectory>
+    </None>
     <None Include="json\kibbles.json">
-=======
-    <None Include="json\gaiamod.json">
       <CopyToOutputDirectory>PreserveNewest</CopyToOutputDirectory>
     </None>
     <None Include="json\ocr_1680x1050_100.json">
->>>>>>> 64547704
       <CopyToOutputDirectory>PreserveNewest</CopyToOutputDirectory>
     </None>
     <None Include="json\ocr_1920x1080_100.json">
