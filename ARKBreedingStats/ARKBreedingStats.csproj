--- conflicted
+++ resolved
@@ -154,12 +154,9 @@
       <DependentUpon>CreatureInfoInput.cs</DependentUpon>
     </Compile>
     <Compile Include="species\CreatureStat.cs" />
-<<<<<<< HEAD
     <Compile Include="species\Kibble.cs" />
     <Compile Include="Kibbles.cs" />
-=======
     <Compile Include="species\CreatureValues.cs" />
->>>>>>> c5051788
     <Compile Include="species\Species.cs" />
     <Compile Include="SpeechRecognition.cs" />
     <Compile Include="settings\customSoundChooser.cs">
