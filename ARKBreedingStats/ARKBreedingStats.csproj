--- conflicted
+++ resolved
@@ -12,25 +12,7 @@
     <TargetFrameworkVersion>v4.5</TargetFrameworkVersion>
     <FileAlignment>512</FileAlignment>
     <AutoGenerateBindingRedirects>true</AutoGenerateBindingRedirects>
-<<<<<<< HEAD
-    <PublishUrl>publish\</PublishUrl>
-    <Install>true</Install>
-    <InstallFrom>Disk</InstallFrom>
-    <UpdateEnabled>false</UpdateEnabled>
-    <UpdateMode>Foreground</UpdateMode>
-    <UpdateInterval>7</UpdateInterval>
-    <UpdateIntervalUnits>Days</UpdateIntervalUnits>
-    <UpdatePeriodically>false</UpdatePeriodically>
-    <UpdateRequired>false</UpdateRequired>
-    <MapFileExtensions>true</MapFileExtensions>
-    <ApplicationRevision>0</ApplicationRevision>
-    <ApplicationVersion>1.0.0.%2a</ApplicationVersion>
-    <IsWebBootstrapper>false</IsWebBootstrapper>
-    <UseApplicationTrust>false</UseApplicationTrust>
-    <BootstrapperEnabled>true</BootstrapperEnabled>
-=======
     <TargetFrameworkProfile />
->>>>>>> e830ac83
   </PropertyGroup>
   <PropertyGroup Condition=" '$(Configuration)|$(Platform)' == 'Debug|AnyCPU' ">
     <PlatformTarget>AnyCPU</PlatformTarget>
@@ -51,13 +33,9 @@
     <ErrorReport>prompt</ErrorReport>
     <WarningLevel>4</WarningLevel>
   </PropertyGroup>
-  <PropertyGroup>
-    <ApplicationIcon>ARKExtractor.ico</ApplicationIcon>
-  </PropertyGroup>
   <ItemGroup>
     <Reference Include="System" />
     <Reference Include="System.Core" />
-    <Reference Include="System.Runtime.Serialization" />
     <Reference Include="System.Windows.Forms.DataVisualization" />
     <Reference Include="System.Xml.Linq" />
     <Reference Include="System.Data.DataSetExtensions" />
@@ -68,15 +46,16 @@
     <Reference Include="System.Net.Http" />
     <Reference Include="System.Windows.Forms" />
     <Reference Include="System.Xml" />
+    <Reference Include="System.Xml.Serialization" />
   </ItemGroup>
   <ItemGroup>
-<<<<<<< HEAD
     <Compile Include="AboutBox1.cs">
       <SubType>Form</SubType>
     </Compile>
     <Compile Include="AboutBox1.Designer.cs">
       <DependentUpon>AboutBox1.cs</DependentUpon>
     </Compile>
+    <Compile Include="Animal.cs" />
     <Compile Include="Creature.cs" />
     <Compile Include="CreatureBox.cs">
       <SubType>UserControl</SubType>
@@ -84,9 +63,6 @@
     <Compile Include="CreatureBox.Designer.cs">
       <DependentUpon>CreatureBox.cs</DependentUpon>
     </Compile>
-=======
-    <Compile Include="Animal.cs" />
->>>>>>> e830ac83
     <Compile Include="Form1.cs">
       <SubType>Form</SubType>
     </Compile>
@@ -107,11 +83,6 @@
     <Compile Include="StatIO.Designer.cs">
       <DependentUpon>StatIO.cs</DependentUpon>
     </Compile>
-    <Content Include="ARKExtractor.ico" />
-    <Content Include="ARKExtractorLogo.png" />
-    <Content Include="ver.txt">
-      <CopyToOutputDirectory>PreserveNewest</CopyToOutputDirectory>
-    </Content>
     <EmbeddedResource Include="AboutBox1.resx">
       <DependentUpon>AboutBox1.cs</DependentUpon>
     </EmbeddedResource>
@@ -136,6 +107,15 @@
     <EmbeddedResource Include="StatIO.resx">
       <DependentUpon>StatIO.cs</DependentUpon>
     </EmbeddedResource>
+    <None Include="Properties\Settings.settings">
+      <Generator>SettingsSingleFileGenerator</Generator>
+      <LastGenOutput>Settings.Designer.cs</LastGenOutput>
+    </None>
+    <Compile Include="Properties\Settings.Designer.cs">
+      <AutoGen>True</AutoGen>
+      <DependentUpon>Settings.settings</DependentUpon>
+      <DesignTimeSharedInput>True</DesignTimeSharedInput>
+    </Compile>
     <Content Include="settings.txt">
       <CopyToOutputDirectory>PreserveNewest</CopyToOutputDirectory>
     </Content>
@@ -145,19 +125,6 @@
   </ItemGroup>
   <ItemGroup>
     <None Include="App.config" />
-    <None Include="ClassDiagram1.cd" />
-  </ItemGroup>
-  <ItemGroup>
-    <BootstrapperPackage Include=".NETFramework,Version=v4.6">
-      <Visible>False</Visible>
-      <ProductName>Microsoft .NET Framework 4.6 %28x86 und x64%29</ProductName>
-      <Install>true</Install>
-    </BootstrapperPackage>
-    <BootstrapperPackage Include="Microsoft.Net.Framework.3.5.SP1">
-      <Visible>False</Visible>
-      <ProductName>.NET Framework 3.5 SP1</ProductName>
-      <Install>false</Install>
-    </BootstrapperPackage>
   </ItemGroup>
   <Import Project="$(MSBuildToolsPath)\Microsoft.CSharp.targets" />
   <!-- To modify your build process, add your task inside one of the targets below and uncomment it. 
