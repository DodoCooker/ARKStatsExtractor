﻿using System;
using System.Collections.Generic;
using System.ComponentModel;
using System.Drawing;
using System.Data;
using System.Linq;
using System.Text;
using System.Threading.Tasks;
using System.Windows.Forms;

namespace ARKBreedingStats
{
    public partial class TamingControl : UserControl
    {
        private List<TamingFoodControl> foodControls = new List<TamingFoodControl>();
        private bool updateCalculation;
        private int speciesIndex;
        public event TimerControl.CreateTimerEventHandler CreateTimer;
        private DateTime wakeUpTime, starvingTime;
        private double tamingSpeedMultiplier;
        private double tamingFoodRateMultiplier;
        private string koNumbers;
        private string boneDamageAdjustersImmobilization = "";
        public string quickTamingInfos;
        private double foodDepletion;
        private string firstFeedingWaiting;
<<<<<<< HEAD
        private string favoriteKibble;
=======
        private List<RadioButton> rbBoneDamageAdjusters;
        private List<double> rbBoneDamageAdjusterValues;
        private double currentBoneDamageAdjuster;
>>>>>>> 64547704


        public TamingControl()
        {
            InitializeComponent();
            updateCalculation = true;
            wakeUpTime = DateTime.Now;
            starvingTime = DateTime.Now;
            rbBoneDamageAdjusters = new List<RadioButton>();
            rbBoneDamageAdjusters.Add(rbBoneDamageDefault);
            rbBoneDamageAdjusterValues = new List<double>();
            rbBoneDamageAdjusterValues.Add(1);
        }

        public void setLevel(int level, bool updateTamingData = true)
        {
            bool updateKeeper = updateCalculation;
            updateCalculation = updateTamingData;
            if (level >= nudLevel.Minimum && level <= nudLevel.Maximum)
                nudLevel.Value = level;
            updateCalculation = updateKeeper;
        }
        public int level { set { } }

        public void setSpeciesIndex(int speciesIndex)
        {
            if (speciesIndex >= 0 && Values.V.species[speciesIndex].taming != null && this.speciesIndex != speciesIndex)
            {
                this.SuspendLayout();

                this.speciesIndex = speciesIndex;

                // bone damage adjusters
                Dictionary<double, string> boneDamageAdjusters = new Dictionary<double, string>();
                boneDamageAdjustersImmobilization = Taming.boneDamageAdjustersImmobilization(speciesIndex, out boneDamageAdjusters);

                int ib = 0;
                foreach (KeyValuePair<double, string> bd in boneDamageAdjusters)
                {
                    ib++;
                    if (ib >= rbBoneDamageAdjusters.Count)
                    {
                        RadioButton rbBD = new RadioButton();
                        gbWeaponDamage.Controls.Add(rbBD);
                        rbBD.Location = new Point(6, 173 + 19 * ib);
                        rbBD.AutoSize = false;
                        rbBD.Size = new Size(194, 17);

                        rbBoneDamageAdjusters.Add(rbBD);
                        rbBoneDamageAdjusterValues.Add(1);
                        rbBD.CheckedChanged += new System.EventHandler(this.rbBoneDamage_CheckedChanged);
                    }
                    rbBoneDamageAdjusterValues[ib] = bd.Key;
                    rbBoneDamageAdjusters[ib].Text = bd.Value + " (" + bd.Key.ToString() + "×)";
                    rbBoneDamageAdjusters[ib].Visible = true;
                }
                for (int j = ib + 1; j < rbBoneDamageAdjusters.Count; j++)
                    rbBoneDamageAdjusters[j].Visible = false;
                rbBoneDamageAdjusters[0].Checked = true;
                // bone damage adjusters adjusted

                updateCalculation = false;
                TamingData td = Values.V.species[speciesIndex].taming;
                favoriteKibble = td.favoriteKibble;

                foodDepletion = td.foodConsumptionBase * td.foodConsumptionMult * tamingFoodRateMultiplier;

                TamingFoodControl tf;
                int i = 0;
                if (td.eats != null)
                {
                    for (i = 0; i < td.eats.Count; i++)
                    {
                        string f = td.eats[i];
                        if (i >= foodControls.Count)
                        {
                            tf = new TamingFoodControl(f);
                            tf.Location = new Point(20, 80 + 45 * i);
                            tf.valueChanged += new TamingFoodControl.ValueChangedEventHandler(updateTamingData);
                            tf.Clicked += new TamingFoodControl.ClickedEventHandler(onlyOneFood);
                            foodControls.Add(tf);
                            Controls.Add(tf);
                        }
                        else
                        {
                            tf = foodControls[i];
                            tf.FoodName = f;
                            tf.Show();
                        }
                        if (f == "Kibble")
                            tf.foodNameDisplay = "Kibble (" + td.favoriteKibble + " Egg)";
                        if (td.specialFoodValues != null && td.specialFoodValues.ContainsKey(f) && td.specialFoodValues[f].quantity > 1)
                            tf.foodNameDisplay = td.specialFoodValues[f].quantity.ToString() + "× " + tf.foodNameDisplay;
                    }
                }

                for (int fci = foodControls.Count - 1; fci >= i; fci--)
                {
                    foodControls[fci].Hide();
                }

                if (i > 0)
                    foodControls[0].amount = Taming.foodAmountNeeded(speciesIndex, (int)nudLevel.Value, tamingSpeedMultiplier, foodControls[0].FoodName, td.nonViolent);

                updateCalculation = true;
                updateFirstFeedingWaiting();
                updateTamingData();

                ResumeLayout();
            }
        }

        private void nudLevel_ValueChanged(object sender, EventArgs e)
        {
            updateFirstFeedingWaiting();
            updateTamingData();
        }

        public void updateTamingData()
        {
            if (updateCalculation && speciesIndex >= 0)
            {
                updateKOCounting();

                TimeSpan duration = new TimeSpan();
                int narcoBerries = 0, narcotics = 0, bioToxines = 0, bonusLevel = 0;
                double te = 0, hunger = 0;
                bool enoughFood = false;
                var usedFood = new List<string>();
                var foodAmount = new List<int>();
                var foodAmountUsed = new List<int>();
                quickTamingInfos = "n/a";
                int level = (int)nudLevel.Value;

                if (Values.V.species[speciesIndex].taming.eats != null)
                {
                    int foodCounter = Values.V.species[speciesIndex].taming.eats.Count;
                    foreach (TamingFoodControl tfc in foodControls)
                    {
                        if (foodCounter == 0)
                            break;
                        foodCounter--;

                        usedFood.Add(tfc.FoodName);
                        foodAmount.Add(tfc.amount);
                        tfc.maxFood = Taming.foodAmountNeeded(speciesIndex, level, tamingSpeedMultiplier, tfc.FoodName, Values.V.species[speciesIndex].taming.nonViolent);
                        tfc.tamingDuration = Taming.tamingDuration(speciesIndex, tfc.maxFood, tfc.FoodName, tamingFoodRateMultiplier, Values.V.species[speciesIndex].taming.nonViolent);
                    }
                    Taming.tamingTimes(speciesIndex, level, tamingSpeedMultiplier, tamingFoodRateMultiplier, usedFood, foodAmount, out foodAmountUsed, out duration, out narcoBerries, out narcotics, out bioToxines, out te, out hunger, out bonusLevel, out enoughFood);

                    for (int f = 0; f < foodAmountUsed.Count; f++)
                    {
                        foodControls[f].foodUsed = foodAmountUsed[f];
                    }
                }

                if (enoughFood)
                {
                    labelResult.Text = "It takes " + Utils.durationUntil(duration)
                    + " to tame the " + Values.V.speciesNames[speciesIndex] + "."
                    + "\n\n"
                    + "Taming Effectiveness: " + Math.Round(100 * te, 1) + " %"
                    + "\nBonus-Level: +" + bonusLevel + " (total level after Taming: " + (nudLevel.Value + bonusLevel) + ")"
                    + "\n\n"
                    + $"Food has to drop by {hunger:F1} units."
                    + "\n\n"
                    + $"{narcoBerries} Narcoberries or\n"
                    + $"{narcotics} Narcotics or\n"
                    + $"{bioToxines} Bio Toxines are needed"
                    + firstFeedingWaiting;

                    if (foodAmountUsed.Count > 0)
                    {
                        quickTamingInfos = Taming.quickInfoOneFood(speciesIndex, level, tamingSpeedMultiplier, tamingFoodRateMultiplier, foodControls[0].FoodName, foodControls[0].maxFood, foodControls[0].foodNameDisplay);
                        // show raw meat or mejoberries as alternative (often used)
                        for (int i = 1; i < usedFood.Count; i++)
                        {
                            if (usedFood[i] == "Raw Meat" || usedFood[i] == "Mejoberry")
                            {
                                quickTamingInfos += "\n\n" + Taming.quickInfoOneFood(speciesIndex, level, tamingSpeedMultiplier, tamingFoodRateMultiplier, foodControls[i].FoodName, foodControls[i].maxFood, foodControls[i].foodNameDisplay);
                                break;
                            }
                        }

                        quickTamingInfos += "\n\n" + koNumbers
                            + "\n\n" + boneDamageAdjustersImmobilization
                            + firstFeedingWaiting;
                    }

                    if(favoriteKibble != null) {
                        if (Kibbles.K.kibble.ContainsKey(favoriteKibble)) {
                            labelResult.Text += "\n\nKibble:" + Kibbles.K.kibble[favoriteKibble].RecipeAsText();
                        }

                    }
                }
                else if (foodAmountUsed.Count == 0)
                    labelResult.Text = "no taming-data available";
                else
                    labelResult.Text = "Not enough food to tame the creature!";

                numericUpDownCurrentTorpor.Value = (decimal)(Values.V.species[speciesIndex].stats[7].BaseValue * (1 + Values.V.species[speciesIndex].stats[7].IncPerWildLevel * (level - 1)));

                // displays the time until the food has decreased enough to tame the creature in one go.
                var durationStarving = new TimeSpan(0, 0, (int)(hunger / foodDepletion));
                lblTimeUntilStarving.Text = "Time until you can feed all needed food in one go: " + Utils.duration(durationStarving);
                if (Values.V.species[speciesIndex].stats[3].BaseValue * (1 + Values.V.species[speciesIndex].stats[3].IncPerWildLevel * (level / 7)) < hunger)
                {
                    lblTimeUntilStarving.Text += "\nCareful: this creature could have not enough food, so you might have to feed it before this time to prevent it from starving (check its inventory)!";
                    lblTimeUntilStarving.ForeColor = Color.DarkRed;
                }
                else lblTimeUntilStarving.ForeColor = SystemColors.ControlText;

                starvingTime = DateTime.Now.Add(durationStarving);
            }
        }

        private void onlyOneFood(string food)
        {
            if (speciesIndex >= 0)
            {
                updateCalculation = false;
                foreach (TamingFoodControl tfc in foodControls)
                {
                    if (tfc.FoodName == food)
                        tfc.amount = tfc.maxFood;
                    else
                        tfc.amount = 0;
                }
                updateCalculation = true;
                updateTamingData();
            }
        }

        private void numericUpDown_Enter(object sender, EventArgs e)
        {
            NumericUpDown n = (NumericUpDown)sender;
            if (n != null)
            {
                n.Select(0, n.Text.Length);
            }
        }

        private void numericUpDownCurrentTorpor_ValueChanged(object sender, EventArgs e)
        {
            var duration = new TimeSpan(0, 0, Taming.secondsUntilWakingUp(speciesIndex, (int)nudLevel.Value, (double)numericUpDownCurrentTorpor.Value));
            labelTimeUntilWakingUp.Text = "Time until wake-up: " + Utils.duration(duration);
            if (duration.TotalSeconds < 30) labelTimeUntilWakingUp.ForeColor = Color.DarkRed;
            else if (duration.TotalSeconds < 120) labelTimeUntilWakingUp.ForeColor = Color.DarkGoldenrod;
            else labelTimeUntilWakingUp.ForeColor = Color.Black;
            wakeUpTime = DateTime.Now.Add(duration);
        }

        private void nudCurrentFood_ValueChanged(object sender, EventArgs e)
        {
        }

        private void nudWDm_ValueChanged(object sender, EventArgs e)
        {
            updateKOCounting();
        }

        private void chkbDm_CheckedChanged(object sender, EventArgs e)
        {
            updateKOCounting();
        }

        private void updateKOCounting(double boneDamageAdjuster = 0)
        {
            if (boneDamageAdjuster == 0)
                boneDamageAdjuster = currentBoneDamageAdjuster;
            bool knockoutNeeded;
            labelKOCount.Text = Taming.knockoutInfo(speciesIndex, (int)nudLevel.Value,
                chkbDmLongneck.Checked ? (double)nudWDmLongneck.Value / 100 : 0,
                chkbDmCrossbow.Checked ? (double)nudWDmCrossbow.Value / 100 : 0,
                chkbDmBow.Checked ? (double)nudWDmBow.Value / 100 : 0,
                chkbDmSlingshot.Checked ? (double)nudWDmSlingshot.Value / 100 : 0,
                chkbDmClub.Checked ? (double)nudWDmClub.Value / 100 : 0,
                chkbDmProd.Checked ? (double)nudWDmProd.Value / 100 : 0,
                boneDamageAdjuster,
                out knockoutNeeded, out koNumbers) + (boneDamageAdjustersImmobilization.Length > 0 ? "\n\n" + boneDamageAdjustersImmobilization : "");
            labelKOCount.ForeColor = knockoutNeeded ? SystemColors.ControlText : SystemColors.GrayText;
            if (!knockoutNeeded)
                koNumbers = "";
        }

        public double[] weaponDamages
        {
            set
            {
                if (value != null)
                {
                    NumericUpDown[] nuds = new NumericUpDown[] { nudWDmLongneck, nudWDmCrossbow, nudWDmBow, nudWDmSlingshot, nudWDmClub, nudWDmProd };
                    for (int i = 0; i < value.Length && i < nuds.Length; i++)
                    {
                        nuds[i].Value = (decimal)value[i];
                    }
                }
            }
            get
            {
                return new double[] { (double)nudWDmLongneck.Value, (double)nudWDmCrossbow.Value, (double)nudWDmBow.Value, (double)nudWDmSlingshot.Value, (double)nudWDmClub.Value, (double)nudWDmProd.Value };
            }
        }

        public int weaponDamagesEnabled
        {
            set
            {
                CheckBox[] ckbs = new CheckBox[] { chkbDmLongneck, chkbDmCrossbow, chkbDmBow, chkbDmSlingshot, chkbDmClub, chkbDmProd };
                for (int i = 0; i < ckbs.Length; i++) { ckbs[i].Checked = (value & (1 << i)) > 0; }
            }
            get
            {
                CheckBox[] ckbs = new CheckBox[] { chkbDmLongneck, chkbDmCrossbow, chkbDmBow, chkbDmSlingshot, chkbDmClub, chkbDmProd };
                int r = 0;
                for (int i = 0; i < ckbs.Length; i++) { r += (ckbs[i].Checked ? (1 << i) : 0); }
                return r;
            }
        }

        private void buttonAddTorporTimer_Click(object sender, EventArgs e)
        {
            if (speciesIndex >= 0)
                CreateTimer("Wakeup of " + Values.V.speciesNames[speciesIndex], wakeUpTime, null, TimerControl.TimerGroups.Wakeup.ToString());
        }

        private void btnAddStarvingTimer_Click(object sender, EventArgs e)
        {
            if (speciesIndex >= 0)
                CreateTimer("StarveTaming of " + Values.V.speciesNames[speciesIndex], starvingTime, null, TimerControl.TimerGroups.Starving.ToString());
        }

        public void setTamingMultipliers(double tamingSpeedMultiplier, double tamingFoodRateMultiplier)
        {
            this.tamingSpeedMultiplier = tamingSpeedMultiplier;
            this.tamingFoodRateMultiplier = tamingFoodRateMultiplier;
            updateTamingData();
        }

        private void rbBoneDamage_CheckedChanged(object sender, EventArgs e)
        {
            RadioButton rb = (RadioButton)sender;
            if (rb.Checked)
            {
                int i = rbBoneDamageAdjusters.IndexOf(rb);
                if (i >= 0)
                    currentBoneDamageAdjuster = rbBoneDamageAdjusterValues[i];
                else
                    currentBoneDamageAdjuster = 1;
                updateKOCounting();
            }
        }

        private void updateFirstFeedingWaiting()
        {
            int s = Taming.durationAfterFirstFeeding(speciesIndex, (int)nudLevel.Value, foodDepletion);
            if (s > 0)
                firstFeedingWaiting = "\n\nWaiting time after first feeding: ~" + Utils.duration(s);
            else firstFeedingWaiting = "";
        }
    }
}<|MERGE_RESOLUTION|>--- conflicted
+++ resolved
@@ -24,14 +24,10 @@
         public string quickTamingInfos;
         private double foodDepletion;
         private string firstFeedingWaiting;
-<<<<<<< HEAD
         private string favoriteKibble;
-=======
         private List<RadioButton> rbBoneDamageAdjusters;
         private List<double> rbBoneDamageAdjusterValues;
         private double currentBoneDamageAdjuster;
->>>>>>> 64547704
-
 
         public TamingControl()
         {
