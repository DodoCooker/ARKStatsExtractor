﻿<?xml version='1.0' encoding='utf-8'?>
<SettingsFile xmlns="http://schemas.microsoft.com/VisualStudio/2004/01/settings" CurrentProfile="(Default)" GeneratedClassNamespace="ARKBreedingStats.Properties" GeneratedClassName="Settings">
  <Profiles />
  <Settings>
    <Setting Name="LastSaveFile" Type="System.String" Scope="User">
      <Value Profile="(Default)" />
    </Setting>
    <Setting Name="consideredStats" Type="System.Int32" Scope="User">
      <Value Profile="(Default)">51</Value>
    </Setting>
    <Setting Name="formSize" Type="System.Drawing.Size" Scope="User">
      <Value Profile="(Default)">900, 700</Value>
    </Setting>
    <Setting Name="formLocation" Type="System.Drawing.Point" Scope="User">
      <Value Profile="(Default)">100, 100</Value>
    </Setting>
    <Setting Name="columnWidths" Type="System.Int32[]" Scope="User">
      <Value Profile="(Default)" />
    </Setting>
    <Setting Name="autosave" Type="System.Boolean" Scope="User">
      <Value Profile="(Default)">False</Value>
    </Setting>
    <Setting Name="autosaveMinutes" Type="System.Int32" Scope="User">
      <Value Profile="(Default)">5</Value>
    </Setting>
    <Setting Name="customStatWeights" Type="System.Double[][]" Scope="User">
      <Value Profile="(Default)" />
    </Setting>
    <Setting Name="customStatWeightNames" Type="System.String[]" Scope="User">
      <Value Profile="(Default)" />
    </Setting>
    <Setting Name="listViewSortCol" Type="System.Int32" Scope="User">
      <Value Profile="(Default)">0</Value>
    </Setting>
    <Setting Name="listViewSortAsc" Type="System.Boolean" Scope="User">
      <Value Profile="(Default)">True</Value>
    </Setting>
    <Setting Name="lastUpdateCheck" Type="System.DateTime" Scope="User">
      <Value Profile="(Default)">2000-01-01</Value>
    </Setting>
    <Setting Name="syncCollection" Type="System.Boolean" Scope="User">
      <Value Profile="(Default)">False</Value>
    </Setting>
    <Setting Name="celsius" Type="System.Boolean" Scope="User">
      <Value Profile="(Default)">True</Value>
    </Setting>
    <Setting Name="lastSpecies" Type="System.String" Scope="User">
      <Value Profile="(Default)" />
    </Setting>
    <Setting Name="oxygenForAll" Type="System.Boolean" Scope="User">
      <Value Profile="(Default)">False</Value>
    </Setting>
    <Setting Name="OCRApp" Type="System.String" Scope="User">
      <Value Profile="(Default)">ShooterGame</Value>
    </Setting>
    <Setting Name="weaponDamages" Type="System.Double[]" Scope="User">
      <Value Profile="(Default)" />
    </Setting>
    <Setting Name="soundStarving" Type="System.String" Scope="User">
      <Value Profile="(Default)" />
    </Setting>
    <Setting Name="soundWakeup" Type="System.String" Scope="User">
      <Value Profile="(Default)" />
    </Setting>
    <Setting Name="soundBirth" Type="System.String" Scope="User">
      <Value Profile="(Default)" />
    </Setting>
    <Setting Name="SpeechRecognition" Type="System.Boolean" Scope="User">
      <Value Profile="(Default)">False</Value>
    </Setting>
    <Setting Name="weaponDamagesEnabled" Type="System.Int32" Scope="User">
      <Value Profile="(Default)">63</Value>
    </Setting>
    <Setting Name="OverlayInfoDuration" Type="System.Int32" Scope="User">
      <Value Profile="(Default)">10</Value>
    </Setting>
    <Setting Name="OCRWhiteThreshold" Type="System.Int32" Scope="User">
      <Value Profile="(Default)">160</Value>
    </Setting>
    <Setting Name="ocrFile" Type="System.String" Scope="User">
      <Value Profile="(Default)">json/ocr_1920x1080_100.json</Value>
    </Setting>
    <Setting Name="waitBeforeScreenCapture" Type="System.Int32" Scope="User">
      <Value Profile="(Default)">500</Value>
    </Setting>
    <Setting Name="sequentialUniqueNamePattern" Type="System.String" Scope="User">
      <Value Profile="(Default)">{species} {sex_short}{n}</Value>
    </Setting>
    <Setting Name="soundCustom" Type="System.String" Scope="User">
      <Value Profile="(Default)" />
    </Setting>
    <Setting Name="playAlarmTimes" Type="System.String" Scope="User">
      <Value Profile="(Default)">60,0</Value>
    </Setting>
    <Setting Name="inventoryCheckTimer" Type="System.Boolean" Scope="User">
      <Value Profile="(Default)">True</Value>
    </Setting>
<<<<<<< HEAD
    <Setting Name="showColorsInLibrary" Type="System.Boolean" Scope="User">
      <Value Profile="(Default)">True</Value>
=======
    <Setting Name="LastImportFile" Type="System.String" Scope="User">
      <Value Profile="(Default)" />
>>>>>>> 29a6b23a
    </Setting>
  </Settings>
</SettingsFile><|MERGE_RESOLUTION|>--- conflicted
+++ resolved
@@ -95,13 +95,11 @@
     <Setting Name="inventoryCheckTimer" Type="System.Boolean" Scope="User">
       <Value Profile="(Default)">True</Value>
     </Setting>
-<<<<<<< HEAD
+    <Setting Name="LastImportFile" Type="System.String" Scope="User">
+      <Value Profile="(Default)" />
+    </Setting>
     <Setting Name="showColorsInLibrary" Type="System.Boolean" Scope="User">
       <Value Profile="(Default)">True</Value>
-=======
-    <Setting Name="LastImportFile" Type="System.String" Scope="User">
-      <Value Profile="(Default)" />
->>>>>>> 29a6b23a
     </Setting>
   </Settings>
 </SettingsFile>